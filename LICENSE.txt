<<<<<<< HEAD
Copyright (c) 2015-2017 Cryptonomex, Inc. <contact@cryptonomex.com>, and contributors.
Copyright (c) 2018-2023 Revolution Populi Limited <info@revolutionpopuli.com>, and contributors.
=======
Copyright (c) 2015-2019 Cryptonomex, Inc. <contact@cryptonomex.com>, and contributors.
Copyright (c) 2020-2023 Revolution Populi Limited <info@revolutionpopuli.com>, and contributors.
>>>>>>> ed442f2c

The MIT License

Permission is hereby granted, free of charge, to any person obtaining a copy
of this software and associated documentation files (the "Software"), to deal
in the Software without restriction, including without limitation the rights
to use, copy, modify, merge, publish, distribute, sublicense, and/or sell
copies of the Software, and to permit persons to whom the Software is
furnished to do so, subject to the following conditions:

The above copyright notice and this permission notice shall be included in
all copies or substantial portions of the Software.

THE SOFTWARE IS PROVIDED "AS IS", WITHOUT WARRANTY OF ANY KIND, EXPRESS OR
IMPLIED, INCLUDING BUT NOT LIMITED TO THE WARRANTIES OF MERCHANTABILITY,
FITNESS FOR A PARTICULAR PURPOSE AND NONINFRINGEMENT. IN NO EVENT SHALL THE
AUTHORS OR COPYRIGHT HOLDERS BE LIABLE FOR ANY CLAIM, DAMAGES OR OTHER
LIABILITY, WHETHER IN AN ACTION OF CONTRACT, TORT OR OTHERWISE, ARISING FROM,
OUT OF OR IN CONNECTION WITH THE SOFTWARE OR THE USE OR OTHER DEALINGS IN
THE SOFTWARE.<|MERGE_RESOLUTION|>--- conflicted
+++ resolved
@@ -1,10 +1,5 @@
-<<<<<<< HEAD
-Copyright (c) 2015-2017 Cryptonomex, Inc. <contact@cryptonomex.com>, and contributors.
-Copyright (c) 2018-2023 Revolution Populi Limited <info@revolutionpopuli.com>, and contributors.
-=======
 Copyright (c) 2015-2019 Cryptonomex, Inc. <contact@cryptonomex.com>, and contributors.
 Copyright (c) 2020-2023 Revolution Populi Limited <info@revolutionpopuli.com>, and contributors.
->>>>>>> ed442f2c
 
 The MIT License
 
