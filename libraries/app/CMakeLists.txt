file(GLOB HEADERS "include/graphene/app/*.hpp")
file(GLOB EGENESIS_HEADERS "../egenesis/include/graphene/app/*.hpp")

add_library( graphene_app 
             api.cpp
             application.cpp
             util.cpp
             database_api.cpp
             plugin.cpp
             config_util.cpp
             ${HEADERS}
             ${EGENESIS_HEADERS}
           )

# need to link graphene_debug_witness because plugins aren't sufficiently isolated #246
target_link_libraries( graphene_app
<<<<<<< HEAD
                       graphene_account_history graphene_elasticsearch graphene_grouped_orders
=======
                       graphene_market_history graphene_account_history graphene_elasticsearch
>>>>>>> a16dc414
                       graphene_api_helper_indexes graphene_custom_operations
                       graphene_chain fc graphene_db graphene_net graphene_utilities graphene_debug_witness )
target_include_directories( graphene_app
                            PUBLIC "${CMAKE_CURRENT_SOURCE_DIR}/include"
                            "${CMAKE_CURRENT_SOURCE_DIR}/../egenesis/include" )

if(MSVC)
  set_source_files_properties( application.cpp api.cpp database_api.cpp PROPERTIES COMPILE_FLAGS "/bigobj" )
endif(MSVC)

INSTALL( TARGETS
   graphene_app

   RUNTIME DESTINATION bin
   LIBRARY DESTINATION lib
   ARCHIVE DESTINATION lib
)
INSTALL( FILES ${HEADERS} DESTINATION "include/graphene/app" )<|MERGE_RESOLUTION|>--- conflicted
+++ resolved
@@ -14,11 +14,7 @@
 
 # need to link graphene_debug_witness because plugins aren't sufficiently isolated #246
 target_link_libraries( graphene_app
-<<<<<<< HEAD
-                       graphene_account_history graphene_elasticsearch graphene_grouped_orders
-=======
-                       graphene_market_history graphene_account_history graphene_elasticsearch
->>>>>>> a16dc414
+                       graphene_account_history graphene_elasticsearch
                        graphene_api_helper_indexes graphene_custom_operations
                        graphene_chain fc graphene_db graphene_net graphene_utilities graphene_debug_witness )
 target_include_directories( graphene_app
