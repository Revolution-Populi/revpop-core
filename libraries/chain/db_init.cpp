--- conflicted
+++ resolved
@@ -163,10 +163,7 @@
    add_index< primary_index<vesting_balance_index> >();
    add_index< primary_index<worker_index> >();
    add_index< primary_index<balance_index> >();
-<<<<<<< HEAD
    add_index< primary_index<ico_balance_index> >();
-=======
->>>>>>> 297a68d0
    add_index< primary_index< htlc_index> >();
    add_index< primary_index< custom_authority_index> >();
    add_index< primary_index<ticket_index> >();
