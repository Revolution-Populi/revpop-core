#pragma once
/*
 * Copyright (c) 2015 Cryptonomex, Inc., and contributors.
 * Copyright (c) 2018-2023 Revolution Populi Limited, and contributors.
 *
 * The MIT License
 *
 * Permission is hereby granted, free of charge, to any person obtaining a copy
 * of this software and associated documentation files (the "Software"), to deal
 * in the Software without restriction, including without limitation the rights
 * to use, copy, modify, merge, publish, distribute, sublicense, and/or sell
 * copies of the Software, and to permit persons to whom the Software is
 * furnished to do so, subject to the following conditions:
 *
 * The above copyright notice and this permission notice shall be included in
 * all copies or substantial portions of the Software.
 *
 * THE SOFTWARE IS PROVIDED "AS IS", WITHOUT WARRANTY OF ANY KIND, EXPRESS OR
 * IMPLIED, INCLUDING BUT NOT LIMITED TO THE WARRANTIES OF MERCHANTABILITY,
 * FITNESS FOR A PARTICULAR PURPOSE AND NONINFRINGEMENT. IN NO EVENT SHALL THE
 * AUTHORS OR COPYRIGHT HOLDERS BE LIABLE FOR ANY CLAIM, DAMAGES OR OTHER
 * LIABILITY, WHETHER IN AN ACTION OF CONTRACT, TORT OR OTHERWISE, ARISING FROM,
 * OUT OF OR IN CONNECTION WITH THE SOFTWARE OR THE USE OR OTHER DEALINGS IN
 * THE SOFTWARE.
 */

#include <graphene/protocol/operations.hpp>

#include <graphene/chain/hardfork.hpp>

#include <fc/reflect/typelist.hpp>

#include <type_traits>
#include <functional>

namespace graphene { namespace chain {
using namespace protocol;
namespace TL { using namespace fc::typelist; }

/**
 * @brief The hardfork_visitor struct checks whether a given operation type has been hardforked in or not
 *
 * This visitor can be invoked in several different ways, including operation::visit, typelist::runtime::dispatch, or
 * direct invocation by calling the visit() method passing an operation variant, narrow operation type, operation tag,
 * or templating on the narrow operation type
 */
struct hardfork_visitor {
   using result_type = bool;
   using first_unforked_op = custom_authority_create_operation;
   using BSIP_40_ops = TL::list<custom_authority_create_operation, custom_authority_update_operation,
                                custom_authority_delete_operation>;
<<<<<<< HEAD
   using ticket_ops  = TL::list<ticket_create_operation, ticket_update_operation>;
   using ico_ops     = TL::list<ico_balance_claim_operation>;
=======
   using ticket_ops = TL::list<ticket_create_operation, ticket_update_operation>;
>>>>>>> 297a68d0

   fc::time_point_sec now;

   hardfork_visitor(fc::time_point_sec now) : now(now) {}

   /// The real visitor implementations. Future operation types get added in here.
   /// @{
   template<typename Op>
   std::enable_if_t<operation::tag<Op>::value < operation::tag<first_unforked_op>::value, bool>
   visit() { return true; }
   template<typename Op>
   std::enable_if_t<TL::contains<BSIP_40_ops, Op>(), bool>
   visit() { return HARDFORK_BSIP_40_PASSED(now); }
   template<typename Op>
   std::enable_if_t<TL::contains<ticket_ops, Op>(), bool>
   visit() { return true; }
   template<typename Op>
   std::enable_if_t<TL::contains<ico_ops, Op>(), bool>
   visit() { return true; }
   /// @}

   /// typelist::runtime::dispatch adaptor
   template<class W, class Op=typename W::type>
   std::enable_if_t<TL::contains<operation::list, Op>(), bool>
   operator()(W) { return visit<Op>(); }
   /// static_variant::visit adaptor
   template<class Op>
   std::enable_if_t<TL::contains<operation::list, Op>(), bool>
   operator()(const Op&) { return visit<Op>(); }
   /// Tag adaptor
   bool visit(operation::tag_type tag) {
      return TL::runtime::dispatch(operation::list(), (size_t)tag, *this);
   }
   /// operation adaptor
   bool visit(const operation& op) {
      return visit(op.which());
   }
};

} } // namespace graphene::chain<|MERGE_RESOLUTION|>--- conflicted
+++ resolved
@@ -49,12 +49,8 @@
    using first_unforked_op = custom_authority_create_operation;
    using BSIP_40_ops = TL::list<custom_authority_create_operation, custom_authority_update_operation,
                                 custom_authority_delete_operation>;
-<<<<<<< HEAD
    using ticket_ops  = TL::list<ticket_create_operation, ticket_update_operation>;
    using ico_ops     = TL::list<ico_balance_claim_operation>;
-=======
-   using ticket_ops = TL::list<ticket_create_operation, ticket_update_operation>;
->>>>>>> 297a68d0
 
    fc::time_point_sec now;
 
