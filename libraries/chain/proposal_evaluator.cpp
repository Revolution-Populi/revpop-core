/*
 * Copyright (c) 2015-2018 Cryptonomex, Inc., and contributors.
 *
 * The MIT License
 *
 * Permission is hereby granted, free of charge, to any person obtaining a copy
 * of this software and associated documentation files (the "Software"), to deal
 * in the Software without restriction, including without limitation the rights
 * to use, copy, modify, merge, publish, distribute, sublicense, and/or sell
 * copies of the Software, and to permit persons to whom the Software is
 * furnished to do so, subject to the following conditions:
 *
 * The above copyright notice and this permission notice shall be included in
 * all copies or substantial portions of the Software.
 *
 * THE SOFTWARE IS PROVIDED "AS IS", WITHOUT WARRANTY OF ANY KIND, EXPRESS OR
 * IMPLIED, INCLUDING BUT NOT LIMITED TO THE WARRANTIES OF MERCHANTABILITY,
 * FITNESS FOR A PARTICULAR PURPOSE AND NONINFRINGEMENT. IN NO EVENT SHALL THE
 * AUTHORS OR COPYRIGHT HOLDERS BE LIABLE FOR ANY CLAIM, DAMAGES OR OTHER
 * LIABILITY, WHETHER IN AN ACTION OF CONTRACT, TORT OR OTHERWISE, ARISING FROM,
 * OUT OF OR IN CONNECTION WITH THE SOFTWARE OR THE USE OR OTHER DEALINGS IN
 * THE SOFTWARE.
 */
#include <graphene/chain/database.hpp>
#include <graphene/chain/proposal_evaluator.hpp>
#include <graphene/chain/proposal_object.hpp>
#include <graphene/chain/hardfork.hpp>

namespace graphene { namespace chain {

namespace detail {

}

struct proposal_operation_hardfork_visitor
{
   typedef void result_type;
   const database& db;
   const fc::time_point_sec block_time;
   const fc::time_point_sec next_maintenance_time;

   proposal_operation_hardfork_visitor( const database& _db, const fc::time_point_sec bt )
   : db( _db ), block_time(bt), next_maintenance_time( db.get_dynamic_global_properties().next_maintenance_time ) {}

   template<typename T>
   void operator()(const T &v) const {}

   void operator()(const graphene::chain::asset_create_operation &v) const {
      v.common_options.validate_flags( v.bitasset_opts.valid() );
   }

   void operator()(const graphene::chain::asset_update_operation &v) const {
      v.new_options.validate_flags( true );

   }

   void operator()(const graphene::chain::asset_update_bitasset_operation &v) const {
   }

   void operator()(const graphene::chain::asset_claim_fees_operation &v) const {
   }

   void operator()(const graphene::chain::asset_publish_feed_operation &v) const {

   }

   void operator()(const graphene::chain::committee_member_update_global_parameters_operation &op) const {
      if (!HARDFORK_BSIP_40_PASSED(block_time)) {
         FC_ASSERT(!op.new_parameters.extensions.value.custom_authority_options.valid(),
                   "Unable to set Custom Authority Options before hardfork BSIP 40");
         /*FC_ASSERT(!op.new_parameters.current_fees->exists<custom_authority_create_operation>(),
                   "Unable to define fees for custom authority operations prior to hardfork BSIP 40");
         FC_ASSERT(!op.new_parameters.current_fees->exists<custom_authority_update_operation>(),
                   "Unable to define fees for custom authority operations prior to hardfork BSIP 40");
         FC_ASSERT(!op.new_parameters.current_fees->exists<custom_authority_delete_operation>(),
                   "Unable to define fees for custom authority operations prior to hardfork BSIP 40");*/
      }
<<<<<<< HEAD
=======
      if (!HARDFORK_BSIP_85_PASSED(block_time)) {
         FC_ASSERT(!op.new_parameters.extensions.value.maker_fee_discount_percent.valid(),
                   "Unable to set maker_fee_discount_percent before hardfork BSIP 85");
      }
      if (!HARDFORK_REVPOP_14_PASSED(block_time)) {
         FC_ASSERT(!op.new_parameters.extensions.value.electoral_threshold.valid(),
                   "Unable to set electoral_threshold before hardfork REVPOP 14");
      }
      if (!HARDFORK_BSIP_86_PASSED(block_time)) {
         FC_ASSERT(!op.new_parameters.extensions.value.market_fee_network_percent.valid(),
                   "Unable to set market_fee_network_percent before hardfork BSIP 86");
      }
      if (!HARDFORK_CORE_2103_PASSED(block_time)) {
         FC_ASSERT(!op.new_parameters.current_fees->exists<ticket_create_operation>(),
                   "Unable to define fees for ticket operations prior to hardfork 2103");
         FC_ASSERT(!op.new_parameters.current_fees->exists<ticket_update_operation>(),
                   "Unable to define fees for ticket operations prior to hardfork 2103");
      }
>>>>>>> 38ecd55f
   }
   void operator()(const graphene::chain::custom_authority_create_operation&) const {
      FC_ASSERT( HARDFORK_BSIP_40_PASSED(block_time), "Not allowed until hardfork BSIP 40" );
   }
   void operator()(const graphene::chain::custom_authority_update_operation&) const {
      FC_ASSERT( HARDFORK_BSIP_40_PASSED(block_time), "Not allowed until hardfork BSIP 40" );
   }
   void operator()(const graphene::chain::custom_authority_delete_operation&) const {
      FC_ASSERT( HARDFORK_BSIP_40_PASSED(block_time), "Not allowed until hardfork BSIP 40" );
   }

   // loop and self visit in proposals
   void operator()(const graphene::chain::proposal_create_operation &v) const {
      bool already_contains_proposal_update = false;

      for (const op_wrapper &op : v.proposed_ops)
      {
         op.op.visit(*this);
         // Do not allow more than 1 proposal_update in a proposal
         if ( op.op.is_type<proposal_update_operation>() )
         {
            FC_ASSERT( !already_contains_proposal_update, 
                  "At most one proposal update can be nested in a proposal!" );
            already_contains_proposal_update = true;
         }
      }
   }
};

void hardfork_visitor_1479::operator()(const proposal_update_operation &v)
{
   if( nested_update_count == 0 || v.proposal.instance.value > max_update_instance )
      max_update_instance = v.proposal.instance.value;
   nested_update_count++;
}

void hardfork_visitor_1479::operator()(const proposal_delete_operation &v)
{
   if( nested_update_count == 0 || v.proposal.instance.value > max_update_instance )
      max_update_instance = v.proposal.instance.value;
   nested_update_count++;
}

// loop and self visit in proposals
void hardfork_visitor_1479::operator()(const graphene::chain::proposal_create_operation &v)
{
   for (const op_wrapper &op : v.proposed_ops)
      op.op.visit(*this);
}

void_result proposal_create_evaluator::do_evaluate( const proposal_create_operation& o )
{ try {
   const database& d = db();

   // Calling the proposal hardfork visitor
   const fc::time_point_sec block_time = d.head_block_time();
   proposal_operation_hardfork_visitor vtor( d, block_time );
   vtor( o );
   vtor_1479( o );

   const auto& global_parameters = d.get_global_properties().parameters;

   FC_ASSERT( o.expiration_time > block_time, "Proposal has already expired on creation." );
   FC_ASSERT( o.expiration_time <= block_time + global_parameters.maximum_proposal_lifetime,
              "Proposal expiration time is too far in the future." );
   FC_ASSERT( !o.review_period_seconds || 
         fc::seconds( *o.review_period_seconds ) < ( o.expiration_time - block_time ),
         "Proposal review period must be less than its overall lifetime." );

   // Find all authorities required by the proposed operations
   flat_set<account_id_type> tmp_required_active_auths;
   vector<authority> other;
   for( auto& op : o.proposed_ops )
   {
      operation_get_required_authorities( op.op, tmp_required_active_auths, _required_owner_auths, other, false );
   }
   // All accounts which must provide both owner and active authority should be omitted from the 
   // active authority set; owner authority approval implies active authority approval.
   std::set_difference( tmp_required_active_auths.begin(), tmp_required_active_auths.end(),
                        _required_owner_auths.begin(), _required_owner_auths.end(),
                        std::inserter( _required_active_auths, _required_active_auths.begin() ) );

   // TODO: what about other???
   FC_ASSERT ( other.empty(),
               "Proposals containing operations requiring non-account authorities are not yet implemented." );

   // If we're dealing with the committee authority, make sure this transaction has a sufficient review period.
   if( _required_active_auths.count( GRAPHENE_COMMITTEE_ACCOUNT ) ||
       _required_owner_auths.count( GRAPHENE_COMMITTEE_ACCOUNT ) )
   {
      GRAPHENE_ASSERT( o.review_period_seconds.valid(),
                       proposal_create_review_period_required,
                       "Review period not given, but at least ${min} required",
                       ("min", global_parameters.committee_proposal_review_period) );
      GRAPHENE_ASSERT( *o.review_period_seconds >= global_parameters.committee_proposal_review_period,
                       proposal_create_review_period_insufficient,
                       "Review period of ${t} specified, but at least ${min} required",
                       ("t", *o.review_period_seconds)
                       ("min", global_parameters.committee_proposal_review_period) );
   }

   for( const op_wrapper& op : o.proposed_ops )
      _proposed_trx.operations.push_back( op.op );

   _proposed_trx.validate();

   return void_result();
} FC_CAPTURE_AND_RETHROW( (o) ) }

object_id_type proposal_create_evaluator::do_apply( const proposal_create_operation& o )
{ try {
   database& d = db();

   const proposal_object& proposal = d.create<proposal_object>( [&o, this](proposal_object& proposal) {
      _proposed_trx.expiration = o.expiration_time;
      proposal.proposed_transaction = _proposed_trx;
      proposal.expiration_time = o.expiration_time;
      proposal.proposer = o.fee_paying_account;
      if( o.review_period_seconds )
         proposal.review_period_time = o.expiration_time - *o.review_period_seconds;

      //Populate the required approval sets
      proposal.required_owner_approvals.insert( _required_owner_auths.begin(), _required_owner_auths.end() );
      proposal.required_active_approvals.insert( _required_active_auths.begin(), _required_active_auths.end() );

      FC_ASSERT( vtor_1479.nested_update_count == 0 || proposal.id.instance() > vtor_1479.max_update_instance,
                 "Cannot update/delete a proposal with a future id!" );
   });

   return proposal.id;
} FC_CAPTURE_AND_RETHROW( (o) ) }

void_result proposal_update_evaluator::do_evaluate( const proposal_update_operation& o )
{ try {
   database& d = db();

   _proposal = &o.proposal(d);

   if( _proposal->review_period_time && d.head_block_time() >= *_proposal->review_period_time )
      FC_ASSERT( o.active_approvals_to_add.empty() && o.owner_approvals_to_add.empty(),
                 "This proposal is in its review period. No new approvals may be added." );

   for( account_id_type id : o.active_approvals_to_remove )
   {
      FC_ASSERT( _proposal->available_active_approvals.find(id) != _proposal->available_active_approvals.end(),
                 "", ("id", id)("available", _proposal->available_active_approvals) );
   }
   for( account_id_type id : o.owner_approvals_to_remove )
   {
      FC_ASSERT( _proposal->available_owner_approvals.find(id) != _proposal->available_owner_approvals.end(),
                 "", ("id", id)("available", _proposal->available_owner_approvals) );
   }

   return void_result();
} FC_CAPTURE_AND_RETHROW( (o) ) }

void_result proposal_update_evaluator::do_apply(const proposal_update_operation& o)
{ try {
   database& d = db();

   // Potential optimization: if _executed_proposal is true, we can skip the modify step and make push_proposal 
   // skip signature checks. This isn't done now because I just wrote all the proposals code, and I'm not yet 
   // 100% sure the required approvals are sufficient to authorize the transaction.
   d.modify(*_proposal, [&o](proposal_object& p) {
      p.available_active_approvals.insert(o.active_approvals_to_add.begin(), o.active_approvals_to_add.end());
      p.available_owner_approvals.insert(o.owner_approvals_to_add.begin(), o.owner_approvals_to_add.end());
      for( account_id_type id : o.active_approvals_to_remove )
         p.available_active_approvals.erase(id);
      for( account_id_type id : o.owner_approvals_to_remove )
         p.available_owner_approvals.erase(id);
      for( const auto& id : o.key_approvals_to_add )
         p.available_key_approvals.insert(id);
      for( const auto& id : o.key_approvals_to_remove )
         p.available_key_approvals.erase(id);
   });

   // If the proposal has a review period, don't bother attempting to authorize/execute it.
   // Proposals with a review period may never be executed except at their expiration.
   if( _proposal->review_period_time )
      return void_result();

   if( _proposal->is_authorized_to_execute(d) )
   {
      // All required approvals are satisfied. Execute!
      _executed_proposal = true;
      try {
         _processed_transaction = d.push_proposal(*_proposal);
      } catch(fc::exception& e) {
         d.modify(*_proposal, [&e](proposal_object& p) {
            p.fail_reason = e.to_string(fc::log_level(fc::log_level::all));
         });
         wlog("Proposed transaction ${id} failed to apply once approved with exception:\n----\n${reason}\n----\nWill try again when it expires.",
              ("id", o.proposal)("reason", e.to_detail_string()));
         _proposal_failed = true;
      }
   }

   return void_result();
} FC_CAPTURE_AND_RETHROW( (o) ) }

void_result proposal_delete_evaluator::do_evaluate(const proposal_delete_operation& o)
{ try {
   database& d = db();

   _proposal = &o.proposal(d);

   auto required_approvals = o.using_owner_authority? &_proposal->required_owner_approvals
                                                    : &_proposal->required_active_approvals;
   FC_ASSERT( required_approvals->find(o.fee_paying_account) != required_approvals->end(),
              "Provided authority is not authoritative for this proposal.",
              ("provided", o.fee_paying_account)("required", *required_approvals));

   return void_result();
} FC_CAPTURE_AND_RETHROW( (o) ) }

void_result proposal_delete_evaluator::do_apply(const proposal_delete_operation& o)
{ try {
   db().remove(*_proposal);

   return void_result();
} FC_CAPTURE_AND_RETHROW( (o) ) }


} } // graphene::chain<|MERGE_RESOLUTION|>--- conflicted
+++ resolved
@@ -75,27 +75,10 @@
          FC_ASSERT(!op.new_parameters.current_fees->exists<custom_authority_delete_operation>(),
                    "Unable to define fees for custom authority operations prior to hardfork BSIP 40");*/
       }
-<<<<<<< HEAD
-=======
-      if (!HARDFORK_BSIP_85_PASSED(block_time)) {
-         FC_ASSERT(!op.new_parameters.extensions.value.maker_fee_discount_percent.valid(),
-                   "Unable to set maker_fee_discount_percent before hardfork BSIP 85");
-      }
       if (!HARDFORK_REVPOP_14_PASSED(block_time)) {
          FC_ASSERT(!op.new_parameters.extensions.value.electoral_threshold.valid(),
                    "Unable to set electoral_threshold before hardfork REVPOP 14");
       }
-      if (!HARDFORK_BSIP_86_PASSED(block_time)) {
-         FC_ASSERT(!op.new_parameters.extensions.value.market_fee_network_percent.valid(),
-                   "Unable to set market_fee_network_percent before hardfork BSIP 86");
-      }
-      if (!HARDFORK_CORE_2103_PASSED(block_time)) {
-         FC_ASSERT(!op.new_parameters.current_fees->exists<ticket_create_operation>(),
-                   "Unable to define fees for ticket operations prior to hardfork 2103");
-         FC_ASSERT(!op.new_parameters.current_fees->exists<ticket_update_operation>(),
-                   "Unable to define fees for ticket operations prior to hardfork 2103");
-      }
->>>>>>> 38ecd55f
    }
    void operator()(const graphene::chain::custom_authority_create_operation&) const {
       FC_ASSERT( HARDFORK_BSIP_40_PASSED(block_time), "Not allowed until hardfork BSIP 40" );
