/*
 * Copyright (c) 2015 Cryptonomex, Inc., and contributors.
 * Copyright (c) 2018-2023 Revolution Populi Limited, and contributors.
 *
 * The MIT License
 *
 * Permission is hereby granted, free of charge, to any person obtaining a copy
 * of this software and associated documentation files (the "Software"), to deal
 * in the Software without restriction, including without limitation the rights
 * to use, copy, modify, merge, publish, distribute, sublicense, and/or sell
 * copies of the Software, and to permit persons to whom the Software is
 * furnished to do so, subject to the following conditions:
 *
 * The above copyright notice and this permission notice shall be included in
 * all copies or substantial portions of the Software.
 *
 * THE SOFTWARE IS PROVIDED "AS IS", WITHOUT WARRANTY OF ANY KIND, EXPRESS OR
 * IMPLIED, INCLUDING BUT NOT LIMITED TO THE WARRANTIES OF MERCHANTABILITY,
 * FITNESS FOR A PARTICULAR PURPOSE AND NONINFRINGEMENT. IN NO EVENT SHALL THE
 * AUTHORS OR COPYRIGHT HOLDERS BE LIABLE FOR ANY CLAIM, DAMAGES OR OTHER
 * LIABILITY, WHETHER IN AN ACTION OF CONTRACT, TORT OR OTHERWISE, ARISING FROM,
 * OUT OF OR IN CONNECTION WITH THE SOFTWARE OR THE USE OR OTHER DEALINGS IN
 * THE SOFTWARE.
 */
#pragma once

#include <memory>
#include <vector>
#include <deque>
#include <cstdint>

#include <boost/preprocessor/seq/for_each.hpp>
#include <boost/preprocessor/seq/transform.hpp>
#include <boost/preprocessor/seq/elem.hpp>
#include <boost/preprocessor/seq/enum.hpp>
#include <boost/preprocessor/tuple/elem.hpp>
#include <boost/preprocessor/cat.hpp>

#include <boost/rational.hpp>

#include <fc/container/flat_fwd.hpp>
#include <fc/io/varint.hpp>
#include <fc/io/enum_type.hpp>
#include <fc/crypto/ripemd160.hpp>
#include <fc/crypto/sha1.hpp>
#include <fc/crypto/sha224.hpp>
#include <fc/crypto/sha256.hpp>
#include <fc/crypto/hash160.hpp>
#include <fc/crypto/elliptic.hpp>
#include <fc/reflect/reflect.hpp>
#include <fc/reflect/variant.hpp>
#include <fc/optional.hpp>
#include <fc/safe.hpp>
#include <fc/container/flat.hpp>
#include <fc/string.hpp>

#include <fc/io/datastream.hpp>
#include <fc/io/raw_fwd.hpp>
#include <fc/static_variant.hpp>

#include <graphene/protocol/object_id.hpp>
#include <graphene/protocol/config.hpp>

#define GRAPHENE_EXTERNAL_SERIALIZATION_VARIANT(ext, type) \
namespace fc { \
   ext template void from_variant( const variant& v, type& vo, uint32_t max_depth ); \
   ext template void to_variant( const type& v, variant& vo, uint32_t max_depth ); \
}

#define GRAPHENE_EXTERNAL_SERIALIZATION_PACK(ext, type) \
namespace fc { namespace raw { \
   ext template void pack< datastream<size_t>, type >( \
         datastream<size_t>& s, const type& tx, uint32_t _max_depth ); \
   ext template void pack< sha256::encoder, type >( \
         sha256::encoder& s, const type& tx, uint32_t _max_depth ); \
   ext template void pack< datastream<char*>, type >( \
         datastream<char*>& s, const type& tx, uint32_t _max_depth ); \
   ext template void unpack< datastream<const char*>, type >( \
         datastream<const char*>& s, type& tx, uint32_t _max_depth ); \
} }

#define GRAPHENE_EXTERNAL_SERIALIZATION(ext, type) \
   GRAPHENE_EXTERNAL_SERIALIZATION_VARIANT(ext, type) \
   GRAPHENE_EXTERNAL_SERIALIZATION_PACK(ext, type)

#define GRAPHENE_DECLARE_EXTERNAL_SERIALIZATION(type) GRAPHENE_EXTERNAL_SERIALIZATION(extern, type)
#define GRAPHENE_IMPLEMENT_EXTERNAL_SERIALIZATION(type) GRAPHENE_EXTERNAL_SERIALIZATION(/*not extern*/, type)

#define GRAPHENE_IMPLEMENT_EXTERNAL_SERIALIZATION_VARIANT(type) \
   GRAPHENE_EXTERNAL_SERIALIZATION_VARIANT(/*not extern*/, type)
#define GRAPHENE_IMPLEMENT_EXTERNAL_SERIALIZATION_PACK(type) \
   GRAPHENE_EXTERNAL_SERIALIZATION_PACK(/*not extern*/, type)

#define GRAPHENE_NAME_TO_OBJECT_TYPE(x, prefix, name) BOOST_PP_CAT(prefix, BOOST_PP_CAT(name, _object_type))
#define GRAPHENE_NAME_TO_ID_TYPE(x, y, name) BOOST_PP_CAT(name, _id_type)
#define GRAPHENE_DECLARE_ID(x, space_prefix_seq, name) \
    using BOOST_PP_CAT(name, _id_type) = object_id<BOOST_PP_TUPLE_ELEM(2, 0, space_prefix_seq), \
                            GRAPHENE_NAME_TO_OBJECT_TYPE(x, BOOST_PP_TUPLE_ELEM(2, 1, space_prefix_seq), name)>;
#define GRAPHENE_REFLECT_ID(x, id_namespace, name) FC_REFLECT_TYPENAME(graphene::id_namespace::name)

#define GRAPHENE_DEFINE_IDS(id_namespace, object_space, object_type_prefix, names_seq) \
   namespace graphene { namespace id_namespace { \
   \
   enum BOOST_PP_CAT(object_type_prefix, object_type) { \
      BOOST_PP_SEQ_ENUM(BOOST_PP_SEQ_TRANSFORM(GRAPHENE_NAME_TO_OBJECT_TYPE, object_type_prefix, names_seq)) \
   }; \
   \
   BOOST_PP_SEQ_FOR_EACH(GRAPHENE_DECLARE_ID, (object_space, object_type_prefix), names_seq) \
   \
   } } \
   \
   FC_REFLECT_ENUM(graphene::id_namespace::BOOST_PP_CAT(object_type_prefix, object_type), \
                   BOOST_PP_SEQ_TRANSFORM(GRAPHENE_NAME_TO_OBJECT_TYPE, object_type_prefix, names_seq)) \
   BOOST_PP_SEQ_FOR_EACH(GRAPHENE_REFLECT_ID, id_namespace, BOOST_PP_SEQ_TRANSFORM(GRAPHENE_NAME_TO_ID_TYPE, , names_seq))

namespace graphene { namespace protocol {
using namespace graphene::db;

using std::map;
using std::vector;
using std::unordered_map;
using std::string;
using std::deque;
using std::shared_ptr;
using std::weak_ptr;
using std::unique_ptr;
using std::set;
using std::pair;
using std::enable_shared_from_this;
using std::tie;
using std::make_pair;

using fc::variant_object;
using fc::variant;
using fc::enum_type;
using fc::optional;
using fc::unsigned_int;
using fc::time_point_sec;
using fc::time_point;
using fc::safe;
using fc::flat_map;
using fc::flat_set;
using fc::static_variant;
using fc::ecc::range_proof_type;
using fc::ecc::range_proof_info;
using fc::ecc::commitment_type;
struct void_t{};

using private_key_type = fc::ecc::private_key;
using chain_id_type = fc::sha256;
using ratio_type = boost::rational<int32_t>;

enum asset_issuer_permission_flags {
    /// @note If one of these bits is set in asset issuer permissions,
    ///       it means the asset issuer (or owner for bitassets) has the permission to update
    ///       the corresponding flag, parameters or perform certain actions.
    ///@{
    charge_market_fee    = 0x01, ///< market trades in this asset may be charged
    white_list           = 0x02, ///< accounts must be whitelisted in order to hold or transact this asset
    override_authority   = 0x04, ///< issuer may transfer asset back to himself
    transfer_restricted  = 0x08, ///< require the issuer to be one party to every transfer
    disable_force_settle = 0x10, ///< disable force settling
    global_settle        = 0x20, ///< allow the bitasset owner to force a global settlement, permission only
    disable_confidential = 0x40, ///< disallow the asset to be used with confidential transactions
    witness_fed_asset    = 0x80, ///< the bitasset is to be fed by witnesses
    committee_fed_asset  = 0x100, ///< the bitasset is to be fed by the committee
    ///@}
    /// @note If one of these bits is set in asset issuer permissions,
    ///       it means the asset issuer (or owner for bitassets) does NOT have the permission to update
    ///       the corresponding flag, parameters or perform certain actions.
    ///       This is to be compatible with old client software.
    ///@{
    lock_max_supply      = 0x200, ///< the max supply of the asset can not be updated
    disable_new_supply   = 0x400, ///< unable to create new supply for the asset
    /// @note These parameters are for issuer permission only.
    ///       For each parameter, if it is set in issuer permission,
    ///       it means the bitasset owner can not update the corresponding parameter.
    ///@{
    /// @note For each one of these parameters, if it is set in issuer permission, and
    ///       * if the value of the parameter was set by the bitasset owner, it can not be updated,
    ///       * if no value was set by the owner, the value can still be updated by the feed producers.
    ///@{
    disable_mcr_update   = 0x800, ///< the bitasset owner can not update MCR, permission only
    disable_icr_update   = 0x1000, ///< the bitasset owner can not update ICR, permission only
    disable_mssr_update  = 0x2000, ///< the bitasset owner can not update MSSR, permission only
    ///@}
    disable_bsrm_update  = 0x4000, ///< the bitasset owner can not update BSRM, permission only
    ///@}
    disable_collateral_bidding = 0x8000  ///< Can not bid collateral after a global settlement
    ///@}
};

// The bits that can be used in asset issuer permissions for non-UIA assets
const static uint16_t ASSET_ISSUER_PERMISSION_MASK =
        charge_market_fee
        | white_list
        | override_authority
        | transfer_restricted
        | disable_force_settle
        | global_settle
        | disable_confidential
        | witness_fed_asset
        | committee_fed_asset
        | lock_max_supply
        | disable_new_supply
        | disable_mcr_update
        | disable_icr_update
        | disable_mssr_update
        | disable_bsrm_update
        | disable_collateral_bidding;
// The "enable" bits for non-UIA assets
const static uint16_t ASSET_ISSUER_PERMISSION_ENABLE_BITS_MASK =
        charge_market_fee
        | white_list
        | override_authority
        | transfer_restricted
        | disable_force_settle
        | global_settle
        | disable_confidential
        | witness_fed_asset
        | committee_fed_asset;
// The "disable" bits for non-UIA assets
const static uint16_t ASSET_ISSUER_PERMISSION_DISABLE_BITS_MASK =
        lock_max_supply
        | disable_new_supply
        | disable_mcr_update
        | disable_icr_update
        | disable_mssr_update
        | disable_bsrm_update
        | disable_collateral_bidding;
// The bits that can be used in asset issuer permissions for UIA assets
const static uint16_t UIA_ASSET_ISSUER_PERMISSION_MASK =
        charge_market_fee
        | white_list
        | override_authority
        | transfer_restricted
        | disable_confidential
        | lock_max_supply
        | disable_new_supply;
// The bits that can be used in asset issuer permissions for UIA assets before hf48/75
const static uint16_t DEFAULT_UIA_ASSET_ISSUER_PERMISSION =
        charge_market_fee
        | white_list
        | override_authority
        | transfer_restricted
        | disable_confidential;
// The bits that can be used in asset issuer permissions for non-UIA assets but not for UIA assets
const static uint16_t NON_UIA_ONLY_ISSUER_PERMISSION_MASK =
        ASSET_ISSUER_PERMISSION_MASK ^ UIA_ASSET_ISSUER_PERMISSION_MASK;
// The bits that can be used in asset issuer permissions but can not be used in flags
const static uint16_t PERMISSION_ONLY_MASK =
        global_settle
        | disable_mcr_update
        | disable_icr_update
        | disable_mssr_update
        | disable_bsrm_update;
// The bits that can be used in flags for non-UIA assets
const static uint16_t VALID_FLAGS_MASK = ASSET_ISSUER_PERMISSION_MASK & (uint16_t)(~PERMISSION_ONLY_MASK);
// the bits that can be used in flags for UIA assets
const static uint16_t UIA_VALID_FLAGS_MASK = UIA_ASSET_ISSUER_PERMISSION_MASK;

enum reserved_spaces {
    relative_protocol_ids = 0,
    protocol_ids          = 1,
    implementation_ids    = 2
};

inline bool is_relative(object_id_type o) { return o.space() == 0; }

using block_id_type = fc::ripemd160;
using checksum_type = fc::ripemd160;
using transaction_id_type = fc::ripemd160;
using digest_type = fc::sha256;
using signature_type = fc::ecc::compact_signature;
using share_type = safe<int64_t>;
using weight_type = uint16_t;

struct public_key_type {
    struct binary_key {
        binary_key() = default;
        uint32_t check = 0;
        fc::ecc::public_key_data data;
    };
    fc::ecc::public_key_data key_data;
    public_key_type();
    public_key_type(const fc::ecc::public_key_data& data);
    public_key_type(const fc::ecc::public_key& pubkey);
    explicit public_key_type(const std::string& base58str);
    operator fc::ecc::public_key_data() const;
    operator fc::ecc::public_key() const;
    explicit operator std::string() const;
    friend bool operator == (const public_key_type& p1, const fc::ecc::public_key& p2);
    friend bool operator == (const public_key_type& p1, const public_key_type& p2);
    friend bool operator != (const public_key_type& p1, const public_key_type& p2);
};

class pubkey_comparator {
public:
    inline bool operator()(const public_key_type& a, const public_key_type& b) const {
        return a.key_data < b.key_data;
    }
};

struct fee_schedule;
} }  // graphene::protocol

namespace fc {
void to_variant(const graphene::protocol::public_key_type& var,  fc::variant& vo, uint32_t max_depth = 2);
void from_variant(const fc::variant& var,  graphene::protocol::public_key_type& vo, uint32_t max_depth = 2);


template<>
struct get_typename<std::shared_ptr<const graphene::protocol::fee_schedule>> { static const char* name() {
    return "shared_ptr<const fee_schedule>";
} };
template<>
struct get_typename<std::shared_ptr<graphene::protocol::fee_schedule>> { static const char* name() {
    return "shared_ptr<fee_schedule>";
} };
void from_variant( const fc::variant& var, std::shared_ptr<const graphene::protocol::fee_schedule>& vo,
                   uint32_t max_depth = 2 );

} // fc::raw


/// Object types in the Protocol Space (enum object_type (1.x.x))
GRAPHENE_DEFINE_IDS(protocol, protocol_ids, /*protocol objects are not prefixed*/,
                    /* 1.0.x  */ (null) // no data
                    /* 1.1.x  */ (base) // no data
                    /* 1.2.x  */ (account)
                    /* 1.3.x  */ (asset)
                    /* 1.4.x  */ (force_settlement)
                    /* 1.5.x  */ (committee_member)
                    /* 1.6.x  */ (witness)
                    /* 1.7.x  */ (limit_order)
                    /* 1.8.x  */ (call_order)
                    /* 1.9.x  */ (custom) // unused
                    /* 1.10.x */ (proposal)
                    /* 1.11.x */ (operation_history) // strictly speaking it is not in protocol
                    /* 1.12.x */ (withdraw_permission)
                    /* 1.13.x */ (vesting_balance)
                    /* 1.14.x */ (worker)
                    /* 1.15.x */ (balance)
                    /* 1.16.x */ (htlc)
                    /* 1.17.x */ (custom_authority)
                    /* 1.18.x */ (ticket)
                    /* 1.19.x */ (personal_data)
                    /* 1.20.x */ (content_card)
                    /* 1.21.x */ (permission)
<<<<<<< HEAD
                    /* 1.22.x */ (content_vote)
                    /* 1.23.x */ (vote_master_summary)
                    /* 1.24.x */ (commit_reveal)
                    /* 1.25.x */ (commit_reveal_v2)
                    /* 1.26.x */ (content_card_v2)
                    /* 1.26.x */ (personal_data_v2)
                    /* 1.27.x */ (ico_balance)
=======
                    /* 1.22.x */ (commit_reveal)
>>>>>>> 297a68d0
                   )

FC_REFLECT(graphene::protocol::public_key_type, (key_data))
FC_REFLECT(graphene::protocol::public_key_type::binary_key, (data)(check))

FC_REFLECT_TYPENAME(graphene::protocol::share_type)
FC_REFLECT(graphene::protocol::void_t,)

FC_REFLECT_ENUM(graphene::protocol::asset_issuer_permission_flags,
                (charge_market_fee)
                (white_list)
                (transfer_restricted)
                (override_authority)
                (disable_force_settle)
                (global_settle)
                (disable_confidential)
                (witness_fed_asset)
                (committee_fed_asset)
                (lock_max_supply)
                (disable_new_supply)
                (disable_mcr_update)
                (disable_icr_update)
                (disable_mssr_update)
                (disable_bsrm_update)
                (disable_collateral_bidding)
               )

namespace fc { namespace raw {
   extern template void pack( datastream<size_t>& s, const graphene::protocol::public_key_type& tx,
                              uint32_t _max_depth );
   extern template void pack( datastream<char*>& s, const graphene::protocol::public_key_type& tx,
                              uint32_t _max_depth );
   extern template void unpack( datastream<const char*>& s, graphene::protocol::public_key_type& tx,
                                uint32_t _max_depth );
} } // fc::raw<|MERGE_RESOLUTION|>--- conflicted
+++ resolved
@@ -347,17 +347,8 @@
                     /* 1.19.x */ (personal_data)
                     /* 1.20.x */ (content_card)
                     /* 1.21.x */ (permission)
-<<<<<<< HEAD
-                    /* 1.22.x */ (content_vote)
-                    /* 1.23.x */ (vote_master_summary)
-                    /* 1.24.x */ (commit_reveal)
-                    /* 1.25.x */ (commit_reveal_v2)
-                    /* 1.26.x */ (content_card_v2)
-                    /* 1.26.x */ (personal_data_v2)
-                    /* 1.27.x */ (ico_balance)
-=======
                     /* 1.22.x */ (commit_reveal)
->>>>>>> 297a68d0
+                    /* 1.23.x */ (ico_balance)
                    )
 
 FC_REFLECT(graphene::protocol::public_key_type, (key_data))
