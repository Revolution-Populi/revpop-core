/*
 * Copyright (c) 2017 Cryptonomex, Inc., and contributors.
 *
 * The MIT License
 *
 * Permission is hereby granted, free of charge, to any person obtaining a copy
 * of this software and associated documentation files (the "Software"), to deal
 * in the Software without restriction, including without limitation the rights
 * to use, copy, modify, merge, publish, distribute, sublicense, and/or sell
 * copies of the Software, and to permit persons to whom the Software is
 * furnished to do so, subject to the following conditions:
 *
 * The above copyright notice and this permission notice shall be included in
 * all copies or substantial portions of the Software.
 *
 * THE SOFTWARE IS PROVIDED "AS IS", WITHOUT WARRANTY OF ANY KIND, EXPRESS OR
 * IMPLIED, INCLUDING BUT NOT LIMITED TO THE WARRANTIES OF MERCHANTABILITY,
 * FITNESS FOR A PARTICULAR PURPOSE AND NONINFRINGEMENT. IN NO EVENT SHALL THE
 * AUTHORS OR COPYRIGHT HOLDERS BE LIABLE FOR ANY CLAIM, DAMAGES OR OTHER
 * LIABILITY, WHETHER IN AN ACTION OF CONTRACT, TORT OR OTHERWISE, ARISING FROM,
 * OUT OF OR IN CONNECTION WITH THE SOFTWARE OR THE USE OR OTHER DEALINGS IN
 * THE SOFTWARE.
 */
#pragma once

#include <fc/optional.hpp>
#include <graphene/chain/htlc_object.hpp>
#include <graphene/app/api.hpp>
#include <graphene/utilities/key_conversion.hpp>
#include "wallet_structs.hpp"

namespace fc
{
   void to_variant( const account_multi_index_type& accts, variant& vo, uint32_t max_depth );
   void from_variant( const variant &var, account_multi_index_type &vo, uint32_t max_depth );
}

namespace graphene { namespace wallet {

/**
 * This class takes a variant and turns it into an object
 * of the given type, with the new operator.
 */
object* create_object( const variant& v );

/**
 * This wallet assumes it is connected to the database server with a high-bandwidth, low-latency connection and
 * performs minimal caching. This API could be provided locally to be used by a web interface.
 */
class wallet_api
{
   public:
      wallet_api( const wallet_data& initial_data, fc::api<login_api> rapi );
      virtual ~wallet_api();

      bool copy_wallet_file( string destination_filename );

      fc::ecc::private_key derive_private_key(const std::string& prefix_string, int sequence_number) const;

      /** Returns info about head block, chain_id, maintenance, participation, current active witnesses and
       * committee members.
       * @returns runtime info about the blockchain
       */
      variant                           info();
      /** Returns info such as client version, git version of graphene/fc, version of boost, openssl.
       * @returns compile time info and client and dependencies versions
       */
      variant_object                    about() const;
      /** Returns info about a specified block.
       * @param num height of the block to retrieve
       * @returns info about the block, or null if not found
       */
      optional<signed_block_with_info>    get_block( uint32_t num );
      /** Returns the number of accounts registered on the blockchain
       * @returns the number of registered accounts
       */
      uint64_t                          get_account_count()const;
      /** Lists all accounts controlled by this wallet.
       * This returns a list of the full account objects for all accounts whose private keys
       * we possess.
       * @returns a list of account objects
       */
      vector<account_object>            list_my_accounts();
      /** Lists all accounts registered in the blockchain.
       * This returns a list of all account names and their account ids, sorted by account name.
       *
       * Use the \c lowerbound and limit parameters to page through the list.  To retrieve all accounts,
       * start by setting \c lowerbound to the empty string \c "", and then each iteration, pass
       * the last account name returned as the \c lowerbound for the next \c list_accounts() call.
       *
       * @param lowerbound the name of the first account to return.  If the named account does not exist,
       *                   the list will start at the account that comes after \c lowerbound
       * @param limit the maximum number of accounts to return (max: 1000)
       * @returns a list of accounts mapping account names to account ids
       */
      map<string,account_id_type>       list_accounts(const string& lowerbound, uint32_t limit);
      /** List the balances of an account.
       * Each account can have multiple balances, one for each type of asset owned by that
       * account.  The returned list will only contain assets for which the account has a
       * nonzero balance
       * @param id the name or id of the account whose balances you want
       * @returns a list of the given account's balances
       */
      vector<asset>                     list_account_balances(const string& id);
      /** Lists all assets registered on the blockchain.
       *
       * To list all assets, pass the empty string \c "" for the lowerbound to start
       * at the beginning of the list, and iterate as necessary.
       *
       * @param lowerbound  the symbol of the first asset to include in the list.
       * @param limit the maximum number of assets to return (max: 100)
       * @returns the list of asset objects, ordered by symbol
       */
      vector<extended_asset_object>     list_assets(const string& lowerbound, uint32_t limit)const;
      /** Returns assets count registered on the blockchain.
       *
       * @returns assets count
       */
      uint64_t get_asset_count()const;

      /** Returns the most recent operations on the named account.
       *
       * This returns a list of operation history objects, which describe activity on the account.
       *
       * @param name the name or id of the account
       * @param limit the number of entries to return (starting from the most recent)
       * @returns a list of \c operation_history_objects
       */
      vector<operation_detail>  get_account_history(string name, int limit)const;

      /** Returns the relative operations on the named account from start number.
       *
       * @param name the name or id of the account
       * @param stop Sequence number of earliest operation.
       * @param limit the number of entries to return
       * @param start  the sequence number where to start looping back throw the history
       * @returns a list of \c operation_history_objects
       */
     vector<operation_detail>  get_relative_account_history( string name, uint32_t stop,
                                                             int limit, uint32_t start )const;

      /**
       * @brief Fetch all objects relevant to the specified account
       * @param name_or_id Must be the name or ID of an account to retrieve
       * @return All info about the specified account
       *
       * This function fetches all relevant objects for the given account. If the string
       * of \c name_or_id cannot be tied to an account, that input will be ignored.
       *
       */
      full_account                      get_full_account( const string& name_or_id );

      /** Returns the block chain's slowly-changing settings.
       * This object contains all of the properties of the blockchain that are fixed
       * or that change only once per maintenance interval (daily) such as the
       * current list of witnesses, committee_members, block interval, etc.
       * @see \c get_dynamic_global_properties() for frequently changing properties
       * @returns the global properties
       */
      global_property_object            get_global_properties() const;

      /**
       * Get operations relevant to the specified account filtering by operation type, with transaction id
       *
       * @param name the name or id of the account, whose history shoulde be queried
       * @param operation_types The IDs of the operation we want to get operations in the account
       *                        ( 0 = transfer , 1 = limit order create, ...)
       * @param start the sequence number where to start looping back throw the history
       * @param limit the max number of entries to return (from start number)
       * @returns account_history_operation_detail
       */
      account_history_operation_detail get_account_history_by_operations( string name,
                                                                          flat_set<uint16_t> operation_types,
                                                                          uint32_t start, int limit);

      /** Returns the block chain's rapidly-changing properties.
       * The returned object contains information that changes every block interval
       * such as the head block number, the next witness, etc.
       * @see \c get_global_properties() for less-frequently changing properties
       * @returns the dynamic global properties
       */
      dynamic_global_property_object    get_dynamic_global_properties() const;

      /** Returns information about the given account.
       *
       * @param account_name_or_id the name or ID of the account to provide information about
       * @returns the public account data stored in the blockchain
       */
      account_object                    get_account(string account_name_or_id) const;

      /** Returns information about the given asset.
       * @param asset_name_or_id the symbol or id of the asset in question
       * @returns the information about the asset stored in the block chain
       */
      extended_asset_object             get_asset(string asset_name_or_id) const;

      /** Returns the BitAsset-specific data for a given asset.
       * Market-issued assets's behavior are determined both by their "BitAsset Data" and
       * their basic asset data, as returned by \c get_asset().
       * @param asset_name_or_id the symbol or id of the BitAsset in question
       * @returns the BitAsset-specific data for this asset
       */
      asset_bitasset_data_object        get_bitasset_data(string asset_name_or_id)const;

      /** Lookup the id of a named account.
       * @param account_name_or_id the name or ID of the account to look up
       * @returns the id of the named account
       */
      account_id_type                   get_account_id(string account_name_or_id) const;

      /**
       * Lookup the id of a named asset.
       * @param asset_name_or_id the symbol or ID of an asset to look up
       * @returns the id of the given asset
       */
      asset_id_type                     get_asset_id(string asset_name_or_id) const;

      /**
       * Returns the blockchain object corresponding to the given id.
       *
       * This generic function can be used to retrieve any object from the blockchain
       * that is assigned an ID.  Certain types of objects have specialized convenience
       * functions to return their objects -- e.g., assets have \c get_asset(), accounts
       * have \c get_account(), but this function will work for any object.
       *
       * @param id the id of the object to return
       * @returns the requested object
       */
      variant                           get_object(object_id_type id) const;

      /** Returns the current wallet filename.
       *
       * This is the filename that will be used when automatically saving the wallet.
       *
       * @see set_wallet_filename()
       * @return the wallet filename
       */
      string                            get_wallet_filename() const;

      /**
       * Get the WIF private key corresponding to a public key.  The
       * private key must already be in the wallet.
       * @param pubkey a public key in Base58 format
       * @return the WIF private key
       */
      string                            get_private_key( public_key_type pubkey )const;

      /**
       * @ingroup Transaction Builder API
       *
       * Create a new transaction builder.
       * @return handle of the new transaction builder
       */
      transaction_handle_type begin_builder_transaction();
      /**
       * @ingroup Transaction Builder API
       *
       * Append a new operation to a transaction builder.
       * @param transaction_handle handle of the transaction builder
       * @param op the operation in JSON format
       */
      void add_operation_to_builder_transaction(transaction_handle_type transaction_handle, const operation& op);
      /**
       * @ingroup Transaction Builder API
       *
       * Replace an operation in a transaction builder with a new operation.
       * @param handle handle of the transaction builder
       * @param operation_index the index of the old operation in the builder to be replaced
       * @param new_op the new operation in JSON format
       */
      void replace_operation_in_builder_transaction(transaction_handle_type handle,
                                                    unsigned operation_index,
                                                    const operation& new_op);
      /**
       * @ingroup Transaction Builder API
       *
       * Calculate and update fees for the operations in a transaction builder.
       * @param handle handle of the transaction builder
       * @param fee_asset name or ID of an asset that to be used to pay fees
       * @return total fees
       */
      asset set_fees_on_builder_transaction(transaction_handle_type handle, string fee_asset = GRAPHENE_SYMBOL);
      /**
       * @ingroup Transaction Builder API
       *
       * Show content of a transaction builder.
       * @param handle handle of the transaction builder
       * @return a transaction
       */
      transaction preview_builder_transaction(transaction_handle_type handle);
      /**
       * @ingroup Transaction Builder API
       *
       * Sign the transaction in a transaction builder and optionally broadcast to the network.
       * @param transaction_handle handle of the transaction builder
       * @param signing_keys Keys that must be used when signing the transaction
       * @param broadcast whether to broadcast the signed transaction to the network
       * @return a signed transaction
       */
      signed_transaction sign_builder_transaction(transaction_handle_type transaction_handle,
                                                  const vector<public_key_type>& signing_keys = vector<public_key_type>(),
                                                  bool broadcast = true);

      /** Broadcast signed transaction
       * @param tx signed transaction
       * @returns the transaction ID along with the signed transaction.
       */
      pair<transaction_id_type,signed_transaction> broadcast_transaction(signed_transaction tx);

      /**
       * @ingroup Transaction Builder API
       *
       * Create a proposal containing the operations in a transaction builder (create a new proposal_create
       * operation, then replace the transaction builder with the new operation), then sign the transaction
       * and optionally broadcast to the network.
       *
       * @param handle handle of the transaction builder
       * @param account_name_or_id name or ID of the account who would pay fees for creating the proposal
       * @param expiration when the proposal will expire
       * @param review_period_seconds review period of the proposal in seconds
       * @param broadcast whether to broadcast the signed transaction to the network
       * @return a signed transaction
       */
      signed_transaction propose_builder_transaction(
         transaction_handle_type handle,
         string account_name_or_id,
         time_point_sec expiration = time_point::now() + fc::minutes(1),
         uint32_t review_period_seconds = 0,
         bool broadcast = true
        );

      /**
       * @ingroup Transaction Builder API
       *
       * Destroy a transaction builder.
       * @param handle handle of the transaction builder
       */
      void remove_builder_transaction(transaction_handle_type handle);

      /** Checks whether the wallet has just been created and has not yet had a password set.
       *
       * Calling \c set_password will transition the wallet to the locked state.
       * @return true if the wallet is new
       * @ingroup Wallet Management
       */
      bool    is_new()const;

      /** Checks whether the wallet is locked (is unable to use its private keys).
       *
       * This state can be changed by calling \c lock() or \c unlock().
       * @return true if the wallet is locked
       * @ingroup Wallet Management
       */
      bool    is_locked()const;

      /** Locks the wallet immediately.
       * @ingroup Wallet Management
       */
      void    lock();

      /** Unlocks the wallet.
       *
       * The wallet remain unlocked until the \c lock is called
       * or the program exits.
       *
       * When used in command line, if typed "unlock" without a password followed, the user will be prompted
       * to input a password without echo.
       *
       * @param password the password previously set with \c set_password()
       * @ingroup Wallet Management
       */
      void    unlock(string password);

      /** Sets a new password on the wallet.
       *
       * The wallet must be either 'new' or 'unlocked' to
       * execute this command.
       *
       * When used in command line, if typed "set_password" without a password followed, the user will be prompted
       * to input a password without echo.
       *
       * @param password a new password
       * @ingroup Wallet Management
       */
      void    set_password(string password);

      /** Dumps all private keys owned by the wallet.
       *
       * The keys are printed in WIF format.  You can import these keys into another wallet
       * using \c import_key()
       * @returns a map containing the private keys, indexed by their public key
       */
      map<public_key_type, string> dump_private_keys();

      /** Returns a list of all commands supported by the wallet API.
       *
       * This lists each command, along with its arguments and return types.
       * For more detailed help on a single command, use \c gethelp()
       *
       * @returns a multi-line string suitable for displaying on a terminal
       */
      string  help()const;

      /** Returns detailed help on a single API command.
       * @param method the name of the API command you want help with
       * @returns a multi-line string suitable for displaying on a terminal
       */
      string  gethelp(const string& method)const;

      /** Loads a specified RevPop wallet.
       *
       * The current wallet is closed before the new wallet is loaded.
       *
       * @warning This does not change the filename that will be used for future
       * wallet writes, so this may cause you to overwrite your original
       * wallet unless you also call \c set_wallet_filename()
       *
       * @param wallet_filename the filename of the wallet JSON file to load.
       *                        If \c wallet_filename is empty, it reloads the
       *                        existing wallet file
       * @returns true if the specified wallet is loaded
       */
      bool    load_wallet_file(string wallet_filename = "");

      /** Quit from the wallet.
       *
       * The current wallet will be closed and saved.
       */
      void    quit();

      /** Saves the current wallet to the given filename.
       *
       * @warning This does not change the wallet filename that will be used for future
       * writes, so think of this function as 'Save a Copy As...' instead of
       * 'Save As...'.  Use \c set_wallet_filename() to make the filename
       * persist.
       * @param wallet_filename the filename of the new wallet JSON file to create
       *                        or overwrite.  If \c wallet_filename is empty,
       *                        save to the current filename.
       */
      void    save_wallet_file(string wallet_filename = "");

      /** Sets the wallet filename used for future writes.
       *
       * This does not trigger a save, it only changes the default filename
       * that will be used the next time a save is triggered.
       *
       * @param wallet_filename the new filename to use for future saves
       */
      void    set_wallet_filename(string wallet_filename);

      /** Suggests a safe brain key to use for creating your account.
       * \c create_account_with_brain_key() requires you to specify a 'brain key',
       * a long passphrase that provides enough entropy to generate cyrptographic
       * keys.  This function will suggest a suitably random string that should
       * be easy to write down (and, with effort, memorize).
       * @returns a suggested brain_key
       */
      brain_key_info suggest_brain_key()const;

     /**
      * Derive any number of *possible* owner keys from a given brain key.
      *
      * NOTE: These keys may or may not match with the owner keys of any account.
      * This function is merely intended to assist with account or key recovery.
      *
      * @see suggest_brain_key()
      *
      * @param brain_key    Brain key
      * @param number_of_desired_keys  Number of desired keys
      * @return A list of keys that are deterministically derived from the brainkey
      */
     vector<brain_key_info> derive_owner_keys_from_brain_key(string brain_key, int number_of_desired_keys = 1) const;

     /**
      * Determine whether a textual representation of a public key
      * (in Base-58 format) is *currently* linked
      * to any *registered* (i.e. non-stealth) account on the blockchain
      * @param public_key Public key
      * @return Whether a public key is known
      */
     bool is_public_key_registered(string public_key) const;

      /** Converts a signed_transaction in JSON form to its binary representation.
       *
       * @param tx the transaction to serialize
       * @returns the binary form of the transaction.  It will not be hex encoded,
       *          this returns a raw string that may have null characters embedded
       *          in it
       */
      string serialize_transaction(signed_transaction tx) const;

      /** Imports the private key for an existing account.
       *
       * The private key must match either an owner key or an active key for the
       * named account.
       *
       * @see dump_private_keys()
       *
       * @param account_name_or_id the account owning the key
       * @param wif_key the private key in WIF format
       * @returns true if the key was imported
       */
      bool import_key(string account_name_or_id, string wif_key);

      /**
       * This call will construct transaction(s) that will claim all balances controled
       * by wif_keys and deposit them into the given account.
       *
       * @param account_name_or_id name or ID of an account that to claim balances to
       * @param wif_keys private WIF keys of balance objects to claim balances from
       * @param broadcast true to broadcast the transaction on the network
       */
      vector< signed_transaction > import_balance( string account_name_or_id, const vector<string>& wif_keys,
                                                   bool broadcast );

      /** Transforms a brain key to reduce the chance of errors when re-entering the key from memory.
       *
       * This takes a user-supplied brain key and normalizes it into the form used
       * for generating private keys.  In particular, this upper-cases all ASCII characters
       * and collapses multiple spaces into one.
       * @param s the brain key as supplied by the user
       * @returns the brain key in its normalized form
       */
      string normalize_brain_key(string s) const;

      /** Registers a third party's account on the blockckain.
       *
       * This function is used to register an account for which you do not own the private keys.
       * When acting as a registrar, an end user will generate their own private keys and send
       * you the public keys.  The registrar will use this function to register the account
       * on behalf of the end user.
       *
       * @see create_account_with_brain_key()
       *
       * @param name the name of the account, must be unique on the blockchain.  Shorter names
       *             are more expensive to register; the rules are still in flux, but in general
       *             names of more than 8 characters with at least one digit will be cheap.
       * @param owner the owner key for the new account
       * @param active the active key for the new account
       * @param registrar_account the account which will pay the fee to register the user
       * @param referrer_account the account who is acting as a referrer, and may receive a
       *                         portion of the user's transaction fees.  This can be the
       *                         same as the registrar_account if there is no referrer.
       * @param referrer_percent the percentage (0 - 100) of the new user's transaction fees
       *                         not claimed by the blockchain that will be distributed to the
       *                         referrer; the rest will be sent to the registrar.  Will be
       *                         multiplied by GRAPHENE_1_PERCENT when constructing the transaction.
       * @param broadcast true to broadcast the transaction on the network
       * @returns the signed transaction registering the account
       */
      signed_transaction register_account(string name,
                                          public_key_type owner,
                                          public_key_type active,
                                          string  registrar_account,
                                          string  referrer_account,
                                          uint32_t referrer_percent,
                                          bool broadcast = false);

      /**
       *  Upgrades an account to prime status.
       *  This makes the account holder a 'lifetime member'.
       *
       * @param name the name or id of the account to upgrade
       * @param broadcast true to broadcast the transaction on the network
       * @returns the signed transaction upgrading the account
       */
      signed_transaction upgrade_account(string name, bool broadcast);

      /** Creates a new account and registers it on the blockchain.
       *
       * @todo why no referrer_percent here?
       *
       * @see suggest_brain_key()
       * @see register_account()
       *
       * @param brain_key the brain key used for generating the account's private keys
       * @param account_name the name of the account, must be unique on the blockchain.  Shorter names
       *                     are more expensive to register; the rules are still in flux, but in general
       *                     names of more than 8 characters with at least one digit will be cheap.
       * @param registrar_account the account which will pay the fee to register the user
       * @param referrer_account the account who is acting as a referrer, and may receive a
       *                         portion of the user's transaction fees.  This can be the
       *                         same as the registrar_account if there is no referrer.
       * @param broadcast true to broadcast the transaction on the network
       * @returns the signed transaction registering the account
       */
      signed_transaction create_account_with_brain_key(string brain_key,
                                                       string account_name,
                                                       string registrar_account,
                                                       string referrer_account,
                                                       bool broadcast = false);

      /** Transfer an amount from one account to another.
       * @param from the name or id of the account sending the funds
       * @param to the name or id of the account receiving the funds
       * @param amount the amount to send (in nominal units -- to send half of a RVP, specify 0.5)
       * @param asset_symbol the symbol or id of the asset to send
       * @param memo a memo to attach to the transaction.  The memo will be encrypted in the
       *             transaction and readable for the receiver.  There is no length limit
       *             other than the limit imposed by maximum transaction size, but transaction
       *             increase with transaction size
       * @param broadcast true to broadcast the transaction on the network
       * @returns the signed transaction transferring funds
       */
      signed_transaction transfer(string from,
                                  string to,
                                  string amount,
                                  string asset_symbol,
                                  string memo,
                                  bool broadcast = false);

      /**
       *  This method is used to convert a JSON transaction to its transactin ID.
       * @param trx a JSON transaction
       * @return the ID (hash) of the transaction
       */
      transaction_id_type get_transaction_id( const signed_transaction& trx )const { return trx.id(); }


      /** Sign a memo message.
       *
       * @param from the name or id of signing account; or a public key
       * @param to the name or id of receiving account; or a public key
       * @param memo text to sign
       * @return the signed memo data
       */
      memo_data sign_memo(string from, string to, string memo);

      /** Read a memo.
       *
       * @param memo JSON-enconded memo.
       * @returns string with decrypted message.
       */
      string read_memo(const memo_data& memo);


      /** Sign a message using an account's memo key. The signature is generated as in
       *   in https://github.com/xeroc/python-graphenelib/blob/d9634d74273ebacc92555499eca7c444217ecba0/graphenecommon/message.py#L64 .
       *
       * @param signer the name or id of signing account
       * @param message text to sign
       * @return the signed message in an abstract format
       */
      signed_message sign_message(string signer, string message);

      /** Verify a message signed with sign_message using the given account's memo key.
       *
       * @param message the message text
       * @param account the account name of the message
       * @param block the block number of the message
       * @param time the timestamp of the message
       * @param sig the message signature
       * @return true if signature matches
       */
      bool verify_message( string message, string account, int block, const string& time, compact_signature sig );

      /** Verify a message signed with sign_message
       *
       * @param message the signed_message structure containing message, meta data and signature
       * @return true if signature matches
       */
      bool verify_signed_message( signed_message message );

      /** Verify a message signed with sign_message, in its encapsulated form.
       *
       * @param message the complete encapsulated message string including separators and line feeds
       * @return true if signature matches
       */
      bool verify_encapsulated_message( string message );

      /** These methods are used for stealth transfers */
      ///@{
      /**
       * This method can be used to set a label for a public key
       *
       * @note No two keys can have the same label.
       * @param key a public key
       * @param label a user-defined string as label
       * @return true if the label was set, otherwise false
       */
      bool                        set_key_label( public_key_type key, string label );

      /**
       * Get label of a public key.
       * @param key a public key
       * @return the label if already set by \c set_key_label(), or an empty string if not set
       */
      string                      get_key_label( public_key_type key )const;

      /**
       * Generates a new blind account for the given brain key and assigns it the given label.
       * @param label a label
       * @param brain_key the brain key to be used to generate a new blind account
       * @return the public key of the new account
       */
      public_key_type             create_blind_account( string label, string brain_key  );

      /**
       * Return the total balances of all blinded commitments that can be claimed by the
       * given account key or label.
       * @param key_or_label a public key in Base58 format or a label
       * @return the total balances of all blinded commitments that can be claimed by the
       * given account key or label
       */
      vector<asset>                get_blind_balances( string key_or_label );
      /**
       * Get all blind accounts.
       * @return all blind accounts
       */
      map<string,public_key_type> get_blind_accounts()const;
      /**
       * Get all blind accounts for which this wallet has the private key.
       * @return all blind accounts for which this wallet has the private key
       */
      map<string,public_key_type> get_my_blind_accounts()const;
      /**
       * Get the public key associated with a given label.
       * @param label a label
       * @return the public key associated with the given label
       */
      public_key_type             get_public_key( string label )const;
      ///@}

      /**
       * Get all blind receipts to/form a particular account
       * @param key_or_account a public key in Base58 format or an account
       * @return all blind receipts to/form the account
       */
      vector<blind_receipt> blind_history( string key_or_account );

      /**
       * Given a confirmation receipt, this method will parse it for a blinded balance and confirm
       * that it exists in the blockchain.  If it exists then it will report the amount received and
       * who sent it.
       *
       * @param confirmation_receipt a base58 encoded stealth confirmation
       * @param opt_from if not empty and the sender is a unknown public key,
       *                 then the unknown public key will be given the label \c opt_from
       * @param opt_memo a self-defined label for this transfer to be saved in local wallet file
       * @return a blind receipt
       */
      blind_receipt receive_blind_transfer( string confirmation_receipt, string opt_from, string opt_memo );

      /**
       * Transfers a public balance from \c from_account_id_or_name to one or more blinded balances using a
       * stealth transfer.
       * @param from_account_id_or_name ID or name of an account to transfer from
       * @param asset_symbol symbol or ID of the asset to be transferred
       * @param to_amounts map from key or label to amount
       * @param broadcast true to broadcast the transaction on the network
       * @return a blind confirmation
       */
      blind_confirmation transfer_to_blind( string from_account_id_or_name,
                                            string asset_symbol,
                                            vector<pair<string, string>> to_amounts,
                                            bool broadcast = false );

      /**
       * Transfers funds from a set of blinded balances to a public account balance.
       * @param from_blind_account_key_or_label a public key in Base58 format or a label to transfer from
       * @param to_account_id_or_name ID or name of an account to transfer to
       * @param amount the amount to be transferred
       * @param asset_symbol symbol or ID of the asset to be transferred
       * @param broadcast true to broadcast the transaction on the network
       * @return a blind confirmation
       */
      blind_confirmation transfer_from_blind(
                                            string from_blind_account_key_or_label,
                                            string to_account_id_or_name,
                                            string amount,
                                            string asset_symbol,
                                            bool broadcast = false );

      /**
       * Transfer from one set of blinded balances to another.
       * @param from_key_or_label a public key in Base58 format or a label to transfer from
       * @param to_key_or_label a public key in Base58 format or a label to transfer to
       * @param amount the amount to be transferred
       * @param symbol symbol or ID of the asset to be transferred
       * @param broadcast true to broadcast the transaction on the network
       * @return a blind confirmation
       */
      blind_confirmation blind_transfer( string from_key_or_label,
                                         string to_key_or_label,
                                         string amount,
                                         string symbol,
                                         bool broadcast = false );

      /** Place a limit order attempting to sell one asset for another.
       *
       * Buying and selling are the same operation on RevPop; if you want to buy RVP
       * with USD, you should sell USD for RVP.
       *
       * The blockchain will attempt to sell the \c symbol_to_sell for as
       * much \c symbol_to_receive as possible, as long as the price is at
       * least \c min_to_receive / \c amount_to_sell.
       *
       * In addition to the transaction fees, market fees will apply as specified
       * by the issuer of both the selling asset and the receiving asset as
       * a percentage of the amount exchanged.
       *
       * If either the selling asset or the receiving asset is whitelist
       * restricted, the order will only be created if the seller is on
       * the whitelist of the restricted asset type.
       *
       * Market orders are matched in the order they are included
       * in the block chain.
       *
       * @todo Document default/max expiration time
       *
       * @param seller_account the account providing the asset being sold, and which will
       *                       receive the proceeds of the sale.
       * @param amount_to_sell the amount of the asset being sold to sell (in nominal units)
       * @param symbol_to_sell the name or id of the asset to sell
       * @param min_to_receive the minimum amount you are willing to receive in return for
       *                       selling the entire amount_to_sell
       * @param symbol_to_receive the name or id of the asset you wish to receive
       * @param timeout_sec if the order does not fill immediately, this is the length of
       *                    time the order will remain on the order books before it is
       *                    cancelled and the un-spent funds are returned to the seller's
       *                    account
       * @param fill_or_kill if true, the order will only be included in the blockchain
       *                     if it is filled immediately; if false, an open order will be
       *                     left on the books to fill any amount that cannot be filled
       *                     immediately.
       * @param broadcast true to broadcast the transaction on the network
       * @returns the signed transaction selling the funds
       */
      signed_transaction sell_asset(string seller_account,
                                    string amount_to_sell,
                                    string   symbol_to_sell,
                                    string min_to_receive,
                                    string   symbol_to_receive,
                                    uint32_t timeout_sec = 0,
                                    bool     fill_or_kill = false,
                                    bool     broadcast = false);

      /** Borrow an asset or update the debt/collateral ratio for the loan.
       *
       * This is the first step in shorting an asset.  Call \c sell_asset() to complete the short.
       *
       * @param borrower_name the name or id of the account associated with the transaction.
       * @param amount_to_borrow the amount of the asset being borrowed.  Make this value
       *                         negative to pay back debt.
       * @param asset_symbol the symbol or id of the asset being borrowed.
       * @param amount_of_collateral the amount of the backing asset to add to your collateral
       *        position.  Make this negative to claim back some of your collateral.
       *        The backing asset is defined in the \c bitasset_options for the asset being borrowed.
       * @param broadcast true to broadcast the transaction on the network
       * @returns the signed transaction borrowing the asset
       */
      signed_transaction borrow_asset(string borrower_name, string amount_to_borrow, string asset_symbol,
                                      string amount_of_collateral, bool broadcast = false);

      /** Borrow an asset or update the debt/collateral ratio for the loan, with additional options.
       *
       * This is the first step in shorting an asset.  Call \c sell_asset() to complete the short.
       *
       * @param borrower_name the name or id of the account associated with the transaction.
       * @param amount_to_borrow the amount of the asset being borrowed.  Make this value
       *                         negative to pay back debt.
       * @param asset_symbol the symbol or id of the asset being borrowed.
       * @param amount_of_collateral the amount of the backing asset to add to your collateral
       *        position.  Make this negative to claim back some of your collateral.
       *        The backing asset is defined in the \c bitasset_options for the asset being borrowed.
       * @param extensions additional options
       * @param broadcast true to broadcast the transaction on the network
       * @returns the signed transaction borrowing the asset
       */
      signed_transaction borrow_asset_ext( string borrower_name, string amount_to_borrow, string asset_symbol,
                                           string amount_of_collateral,
                                           call_order_update_operation::extensions_type extensions,
                                           bool broadcast = false );

      /** Creates a new user-issued or market-issued asset.
       *
       * Many options can be changed later using \c update_asset()
       *
       * Right now this function is difficult to use because you must provide raw JSON data
       * structures for the options objects, and those include prices and asset ids.
       *
       * @param issuer the name or id of the account who will pay the fee and become the
       *               issuer of the new asset.  This can be updated later
       * @param symbol the ticker symbol of the new asset
       * @param precision the number of digits of precision to the right of the decimal point,
       *                  must be less than or equal to 12
       * @param common asset options required for all new assets.
       *               Note that core_exchange_rate technically needs to store the asset ID of
       *               this new asset. Since this ID is not known at the time this operation is
       *               created, create this price as though the new asset has instance ID 1, and
       *               the chain will overwrite it with the new asset's ID.
       * @param bitasset_opts options specific to BitAssets.  This may be null unless the
       *               \c market_issued flag is set in common.flags
       * @param broadcast true to broadcast the transaction on the network
       * @returns the signed transaction creating a new asset
       */
      signed_transaction create_asset(string issuer,
                                      string symbol,
                                      uint8_t precision,
                                      asset_options common,
                                      fc::optional<bitasset_options> bitasset_opts,
                                      bool broadcast = false);

      /** Issue new shares of an asset.
       *
       * @param to_account the name or id of the account to receive the new shares
       * @param amount the amount to issue, in nominal units
       * @param symbol the ticker symbol of the asset to issue
       * @param memo a memo to include in the transaction, readable by the recipient
       * @param broadcast true to broadcast the transaction on the network
       * @returns the signed transaction issuing the new shares
       */
      signed_transaction issue_asset(string to_account, string amount,
                                     string symbol,
                                     string memo,
                                     bool broadcast = false);

      /** Update the core options on an asset.
       * There are a number of options which all assets in the network use. These options are
       * enumerated in the asset_object::asset_options struct. This command is used to update
       * these options for an existing asset.
       *
       * @note This operation cannot be used to update BitAsset-specific options. For these options,
       * \c update_bitasset() instead.
       *
       * @param symbol the name or id of the asset to update
       * @param new_issuer if changing the asset's issuer, the name or id of the new issuer.
       *                   null if you wish to remain the issuer of the asset
       * @param new_options the new asset_options object, which will entirely replace the existing
       *                    options.
       * @param broadcast true to broadcast the transaction on the network
       * @returns the signed transaction updating the asset
       */
      signed_transaction update_asset(string symbol,
                                      optional<string> new_issuer,
                                      asset_options new_options,
                                      bool broadcast = false);

      /** Update the issuer of an asset
       * Since this call requires the owner authority of the current issuer to sign the transaction,
       * a separated operation is used to change the issuer. This call simplifies the use of this action.
       *
       * @note This operation requires the owner key to be available in the wallet.
       *
       * @param symbol the name or id of the asset to update
       * @param new_issuer if changing the asset's issuer, the name or id of the new issuer.
       * @param broadcast true to broadcast the transaction on the network
       * @returns the signed transaction updating the asset
       */
      signed_transaction update_asset_issuer(string symbol,
                                             string new_issuer,
                                             bool broadcast = false);

      /** Update the options specific to a BitAsset.
       *
       * BitAssets have some options which are not relevant to other asset types. This operation is used to update those
       * options an an existing BitAsset.
       *
       * @see update_asset()
       *
       * @param symbol the name or id of the asset to update, which must be a market-issued asset
       * @param new_options the new bitasset_options object, which will entirely replace the existing
       *                    options.
       * @param broadcast true to broadcast the transaction on the network
       * @returns the signed transaction updating the bitasset
       */
      signed_transaction update_bitasset(string symbol,
                                         bitasset_options new_options,
                                         bool broadcast = false);

      /** Update the set of feed-producing accounts for a BitAsset.
       *
       * BitAssets have price feeds selected by taking the median values of recommendations from a set of feed producers.
       * This command is used to specify which accounts may produce feeds for a given BitAsset.
       * @param symbol the name or id of the asset to update
       * @param new_feed_producers a list of account names or ids which are authorized to produce feeds for the asset.
       *                           this list will completely replace the existing list
       * @param broadcast true to broadcast the transaction on the network
       * @returns the signed transaction updating the bitasset's feed producers
       */
      signed_transaction update_asset_feed_producers(string symbol,
                                                     flat_set<string> new_feed_producers,
                                                     bool broadcast = false);

      /** Publishes a price feed for the named asset.
       *
       * Price feed providers use this command to publish their price feeds for market-issued assets. A price feed is
       * used to tune the market for a particular market-issued asset. For each value in the feed, the median across all
       * committee_member feeds for that asset is calculated and the market for the asset is configured with the median of that
       * value.
       *
       * The feed object in this command contains three prices: a call price limit, a short price limit, and a settlement price.
       * The call limit price is structured as (collateral asset) / (debt asset) and the short limit price is structured
       * as (asset for sale) / (collateral asset). Note that the asset IDs are opposite to eachother, so if we're
       * publishing a feed for USD, the call limit price will be CORE/USD and the short limit price will be USD/CORE. The
       * settlement price may be flipped either direction, as long as it is a ratio between the market-issued asset and
       * its collateral.
       *
       * @param publishing_account the account publishing the price feed
       * @param symbol the name or id of the asset whose feed we're publishing
       * @param feed the price_feed object containing the three prices making up the feed
       * @param broadcast true to broadcast the transaction on the network
       * @returns the signed transaction updating the price feed for the given asset
       */
      signed_transaction publish_asset_feed(string publishing_account,
                                            string symbol,
                                            price_feed feed,
                                            bool broadcast = false);

      /** Pay into the fee pool for the given asset.
       *
       * User-issued assets can optionally have a pool of the core asset which is
       * automatically used to pay transaction fees for any transaction using that
       * asset (using the asset's core exchange rate).
       *
       * This command allows anyone to deposit the core asset into this fee pool.
       *
       * @param from the name or id of the account sending the core asset
       * @param symbol the name or id of the asset whose fee pool you wish to fund
       * @param amount the amount of the core asset to deposit
       * @param broadcast true to broadcast the transaction on the network
       * @returns the signed transaction funding the fee pool
       */
      signed_transaction fund_asset_fee_pool(string from,
                                             string symbol,
                                             string amount,
                                             bool broadcast = false);

      /** Claim funds from the fee pool for the given asset.
       *
       * User-issued assets can optionally have a pool of the core asset which is
       * automatically used to pay transaction fees for any transaction using that
       * asset (using the asset's core exchange rate).
       *
       * This command allows the issuer to withdraw those funds from the fee pool.
       *
       * @param symbol the name or id of the asset whose fee pool you wish to claim
       * @param amount the amount of the core asset to withdraw
       * @param broadcast true to broadcast the transaction on the network
       * @returns the signed transaction claiming from the fee pool
       */
      signed_transaction claim_asset_fee_pool(string symbol,
                                              string amount,
                                              bool broadcast = false);

      /** Burns an amount of given asset.
       *
       * This command burns an amount of given asset to reduce the amount in circulation.
       * @note you cannot burn market-issued assets.
       * @param from the account containing the asset you wish to burn
       * @param amount the amount to burn, in nominal units
       * @param symbol the name or id of the asset to burn
       * @param broadcast true to broadcast the transaction on the network
       * @returns the signed transaction burning the asset
       */
      signed_transaction reserve_asset(string from,
                                    string amount,
                                    string symbol,
                                    bool broadcast = false);

      /** Forces a global settling of the given asset (black swan or prediction markets).
       *
       * In order to use this operation, asset_to_settle must have the global_settle flag set
       *
       * When this operation is executed all open margin positions are called at the settle price.
       * A pool will be formed containing the collateral got from the margin positions.
       * Users owning an amount of the asset may use \c settle_asset() to claim collateral instantly
       * at the settle price from the pool.
       * If this asset is used as backing for other bitassets, those bitassets will not be affected.
       *
       * @note this operation is used only by the asset issuer.
       *
       * @param symbol the name or id of the asset to globally settle
       * @param settle_price the price at which to settle
       * @param broadcast true to broadcast the transaction on the network
       * @returns the signed transaction settling the named asset
       */
      signed_transaction global_settle_asset(string symbol,
                                             price settle_price,
                                             bool broadcast = false);

      /** Schedules a market-issued asset for automatic settlement.
       *
       * Holders of market-issued assests may request a forced settlement for some amount of their asset.
       * This means that the specified sum will be locked by the chain and held for the settlement period,
       * after which time the chain will
       * choose a margin posision holder and buy the settled asset using the margin's collateral.
       * The price of this sale
       * will be based on the feed price for the market-issued asset being settled.
       * The exact settlement price will be the
       * feed price at the time of settlement with an offset in favor of the margin position, where the offset is a
       * blockchain parameter set in the global_property_object.
       *
       * @param account_to_settle the name or id of the account owning the asset
       * @param amount_to_settle the amount of the named asset to schedule for settlement
       * @param symbol the name or id of the asset to settle
       * @param broadcast true to broadcast the transaction on the network
       * @returns the signed transaction settling the named asset
       */
      signed_transaction settle_asset(string account_to_settle,
                                      string amount_to_settle,
                                      string symbol,
                                      bool broadcast = false);

      /** Whitelist and blacklist accounts, primarily for transacting in whitelisted assets.
       *
       * Accounts can freely specify opinions about other accounts, in the form of either whitelisting or blacklisting
       * them. This information is used in chain validation only to determine whether an account is authorized to
       * transact in an asset type which enforces a whitelist, but third parties can use this information for other
       * uses as well, as long as it does not conflict with the use of whitelisted assets.
       *
       * An asset which enforces a whitelist specifies a list of accounts to maintain its whitelist, and a list of
       * accounts to maintain its blacklist. In order for a given account A to hold and transact in a whitelisted
       * asset S, A must be whitelisted by at least one of S's whitelist_authorities and blacklisted by none of S's
       * blacklist_authorities. If A receives a balance of S, and is later removed from the whitelist(s) which allowed
       * it to hold S, or added to any blacklist S specifies as authoritative, A's balance of S will be frozen until
       * A's authorization is reinstated.
       *
       * @param authorizing_account the account who is doing the whitelisting
       * @param account_to_list the account being whitelisted
       * @param new_listing_status the new whitelisting status
       * @param broadcast true to broadcast the transaction on the network
       * @returns the signed transaction changing the whitelisting status
       */
      signed_transaction whitelist_account(string authorizing_account,
                                           string account_to_list,
                                           account_whitelist_operation::account_listing new_listing_status,
                                           bool broadcast = false);

      /** Creates a committee_member object owned by the given account.
       *
       * An account can have at most one committee_member object.
       *
       * @param owner_account the name or id of the account which is creating the committee_member
       * @param url a URL to include in the committee_member record in the blockchain.  Clients may
       *            display this when showing a list of committee_members.  May be blank.
       * @param broadcast true to broadcast the transaction on the network
       * @returns the signed transaction registering a committee_member
       */
      signed_transaction create_committee_member(string owner_account,
                                         string url,
                                         bool broadcast = false);

      /** Lists all witnesses registered in the blockchain.
       * This returns a list of all account names that own witnesses, and the associated witness id,
       * sorted by name.  This lists witnesses whether they are currently voted in or not.
       *
       * Use the \c lowerbound and limit parameters to page through the list.  To retrieve all witnesss,
       * start by setting \c lowerbound to the empty string \c "", and then each iteration, pass
       * the last witness name returned as the \c lowerbound for the next \c list_witnesss() call.
       *
       * @param lowerbound the name of the first witness to return.  If the named witness does not exist,
       *                   the list will start at the witness that comes after \c lowerbound
       * @param limit the maximum number of witnesss to return (max: 1000)
       * @returns a list of witnesss mapping witness names to witness ids
       */
      map<string,witness_id_type>       list_witnesses(const string& lowerbound, uint32_t limit);

      /** Lists all committee_members registered in the blockchain.
       * This returns a list of all account names that own committee_members, and the associated committee_member id,
       * sorted by name.  This lists committee_members whether they are currently voted in or not.
       *
       * Use the \c lowerbound and limit parameters to page through the list.  To retrieve all committee_members,
       * start by setting \c lowerbound to the empty string \c "", and then each iteration, pass
       * the last committee_member name returned as the \c lowerbound for the next \c list_committee_members() call.
       *
       * @param lowerbound the name of the first committee_member to return.  If the named committee_member does not
       *                   exist, the list will start at the committee_member that comes after \c lowerbound
       * @param limit the maximum number of committee_members to return (max: 1000)
       * @returns a list of committee_members mapping committee_member names to committee_member ids
       */
      map<string, committee_member_id_type>       list_committee_members(const string& lowerbound, uint32_t limit);

      /** Returns information about the given witness.
       * @param owner_account the name or id of the witness account owner, or the id of the witness
       * @returns the information about the witness stored in the block chain
       */
      witness_object get_witness(string owner_account);

      /** Returns information about the given committee_member.
       * @param owner_account the name or id of the committee_member account owner, or the id of the committee_member
       * @returns the information about the committee_member stored in the block chain
       */
      committee_member_object get_committee_member(string owner_account);

      /** Creates a witness object owned by the given account.
       *
       * An account can have at most one witness object.
       *
       * @param owner_account the name or id of the account which is creating the witness
       * @param url a URL to include in the witness record in the blockchain.  Clients may
       *            display this when showing a list of witnesses.  May be blank.
       * @param broadcast true to broadcast the transaction on the network
       * @returns the signed transaction registering a witness
       */
      signed_transaction create_witness(string owner_account,
                                        string url,
                                        bool broadcast = false);

      /**
       * Update a witness object owned by the given account.
       *
       * @param witness_name The name of the witness's owner account.
       *                     Also accepts the ID of the owner account or the ID of the witness.
       * @param url Same as for create_witness.  The empty string makes it remain the same.
       * @param block_signing_key The new block signing public key.  The empty string makes it remain the same.
       * @param broadcast true if you wish to broadcast the transaction.
       * @return the signed transaction
       */
      signed_transaction update_witness(string witness_name,
                                        string url,
                                        string block_signing_key,
                                        bool broadcast = false);


      /**
<<<<<<< HEAD
       * Create a worker object.
       *
       * @param owner_account The account which owns the worker and will be paid
       * @param work_begin_date When the work begins
       * @param work_end_date When the work ends
       * @param daily_pay Amount of pay per day (NOT per maint interval)
       * @param name Any text
       * @param url Any text
       * @param worker_settings {"type" : "burn"|"refund"|"vesting", "pay_vesting_period_days" : x}
       * @param broadcast true if you wish to broadcast the transaction.
       * @return the signed transaction
       */
      signed_transaction create_worker(
         string owner_account,
         time_point_sec work_begin_date,
         time_point_sec work_end_date,
         share_type daily_pay,
         string name,
         string url,
         variant worker_settings,
         bool broadcast = false
         );

      /**
       * Update your votes for workers
       *
       * @param account The account which will pay the fee and update votes.
       * @param delta {"vote_for" : [...], "vote_against" : [...], "vote_abstain" : [...]}
       * @param broadcast true if you wish to broadcast the transaction.
       * @return the signed transaction
       */
      signed_transaction update_worker_votes(
         string account,
         worker_vote_delta delta,
         bool broadcast = false
         );
=======
       * Create a hashed time lock contract
       *
       * @param source The account that will reserve the funds (and pay the fee)
       * @param destination The account that will receive the funds if the preimage is presented
       * @param amount the amount of the asset that is to be traded
       * @param asset_symbol The asset that is to be traded
       * @param hash_algorithm the algorithm used to generate the hash from the preimage. Can be RIPEMD160, SHA1 or SHA256.
       * @param preimage_hash the hash of the preimage
       * @param preimage_size the size of the preimage in bytes
       * @param claim_period_seconds how long after creation until the lock expires
       * @param memo the memo
       * @param broadcast true if you wish to broadcast the transaction
       * @return the signed transaction
       */
      signed_transaction htlc_create( string source, string destination, string amount, string asset_symbol,
            string hash_algorithm, const std::string& preimage_hash, uint32_t preimage_size,
            const uint32_t claim_period_seconds, const std::string& memo, bool broadcast = false );

      /****
       * Update a hashed time lock contract
       *
       * @param htlc_id The object identifier of the HTLC on the blockchain
       * @param issuer Who is performing this operation (and paying the fee)
       * @param preimage the preimage that should evaluate to the preimage_hash
       * @return the signed transaction
       */
      signed_transaction htlc_redeem( string htlc_id, string issuer, const std::string& preimage,
            bool broadcast = false );

      /*****
       * Increase the timelock on an existing HTLC
       *
       * @param htlc_id The object identifier of the HTLC on the blockchain
       * @param issuer Who is performing this operation (and paying the fee)
       * @param seconds_to_add how many seconds to add to the existing timelock
       * @param broadcast true to broadcast to the network
       * @return the signed transaction
       */
      signed_transaction htlc_extend(string htlc_id, string issuer, const uint32_t seconds_to_add,
            bool broadcast = false);
>>>>>>> ac7642a5

      /**
       * Get information about a vesting balance object or vesting balance objects owned by an account.
       *
       * @param account_name An account name, account ID, or vesting balance object ID.
       * @return a list of vesting balance objects with additional info
       */
      vector< vesting_balance_object_with_info > get_vesting_balances( string account_name );

      /**
       * Withdraw a vesting balance.
       *
       * @param witness_name The account name of the witness, also accepts account ID or vesting balance ID type.
       * @param amount The amount to withdraw.
       * @param asset_symbol The symbol of the asset to withdraw.
       * @param broadcast true if you wish to broadcast the transaction
       * @return the signed transaction
       */
      signed_transaction withdraw_vesting(
         string witness_name,
         string amount,
         string asset_symbol,
         bool broadcast = false);

      /** Vote for a given committee_member.
       *
       * An account can publish a list of all committee_members they approve of.  This
       * command allows you to add or remove committee_members from this list.
       * Each account's vote is weighted according to the number of shares of the
       * core asset owned by that account at the time the votes are tallied.
       *
       * @note you cannot vote against a committee_member, you can only vote for the committee_member
       *       or not vote for the committee_member.
       *
       * @param voting_account the name or id of the account who is voting with their shares
       * @param committee_member the name or id of the committee_member' owner account
       * @param approve true if you wish to vote in favor of that committee_member, false to
       *                remove your vote in favor of that committee_member
       * @param broadcast true if you wish to broadcast the transaction
       * @return the signed transaction changing your vote for the given committee_member
       */
      signed_transaction vote_for_committee_member(string voting_account,
                                           string committee_member,
                                           bool approve,
                                           bool broadcast = false);

      /** Vote for a given witness.
       *
       * An account can publish a list of all witnesses they approve of.  This
       * command allows you to add or remove witnesses from this list.
       * Each account's vote is weighted according to the number of shares of the
       * core asset owned by that account at the time the votes are tallied.
       *
       * @note you cannot vote against a witness, you can only vote for the witness
       *       or not vote for the witness.
       *
       * @param voting_account the name or id of the account who is voting with their shares
       * @param witness the name or id of the witness' owner account
       * @param approve true if you wish to vote in favor of that witness, false to
       *                remove your vote in favor of that witness
       * @param broadcast true if you wish to broadcast the transaction
       * @return the signed transaction changing your vote for the given witness
       */
      signed_transaction vote_for_witness(string voting_account,
                                          string witness,
                                          bool approve,
                                          bool broadcast = false);

      /** Set the voting proxy for an account.
       *
       * If a user does not wish to take an active part in voting, they can choose
       * to allow another account to vote their stake.
       *
       * Setting a vote proxy does not remove your previous votes from the blockchain,
       * they remain there but are ignored.  If you later null out your vote proxy,
       * your previous votes will take effect again.
       *
       * This setting can be changed at any time.
       *
       * @param account_to_modify the name or id of the account to update
       * @param voting_account the name or id of an account authorized to vote account_to_modify's shares,
       *                       or null to vote your own shares
       *
       * @param broadcast true if you wish to broadcast the transaction
       * @return the signed transaction changing your vote proxy settings
       */
      signed_transaction set_voting_proxy(string account_to_modify,
                                          optional<string> voting_account,
                                          bool broadcast = false);

      /** Set your vote for the number of witnesses and committee_members in the system.
       *
       * Each account can voice their opinion on how many committee_members and how many
       * witnesses there should be in the active committee_member/active witness list.  These
       * are independent of each other.  You must vote your approval of at least as many
       * committee_members or witnesses as you claim there should be (you can't say that there should
       * be 20 committee_members but only vote for 10).
       *
       * There are maximum values for each set in the blockchain parameters (currently
       * defaulting to 1001).
       *
       * This setting can be changed at any time.  If your account has a voting proxy
       * set, your preferences will be ignored.
       *
       * @param account_to_modify the name or id of the account to update
       * @param desired_number_of_witnesses desired number of active witnesses
       * @param desired_number_of_committee_members desired number of active committee members
       *
       * @param broadcast true if you wish to broadcast the transaction
       * @return the signed transaction changing your vote proxy settings
       */
      signed_transaction set_desired_witness_and_committee_member_count(string account_to_modify,
                                                                uint16_t desired_number_of_witnesses,
                                                                uint16_t desired_number_of_committee_members,
                                                                bool broadcast = false);

      /** Signs a transaction.
       *
       * Given a fully-formed transaction that is only lacking signatures, this signs
       * the transaction with the necessary keys and optionally broadcasts the transaction
       * @param tx the unsigned transaction
       * @param broadcast true if you wish to broadcast the transaction
       * @return the signed version of the transaction
       */
      signed_transaction sign_transaction(signed_transaction tx, bool broadcast = false);

      /** Signs a transaction.
       *
       * Given a fully-formed transaction that is only lacking signatures, this signs
       * the transaction with the inferred necessary keys and the explicitly provided keys,
       * and optionally broadcasts the transaction
       * @param tx the unsigned transaction
       * @param signing_keys Keys that must be used when signing the transaction
       * @param broadcast true if you wish to broadcast the transaction
       * @return the signed version of the transaction
       */
      signed_transaction sign_transaction2(signed_transaction tx,
                                           const vector<public_key_type>& signing_keys = vector<public_key_type>(),
                                           bool broadcast = true);


      /** Get transaction signers.
       *
       * Returns information about who signed the transaction, specifically,
       * the corresponding public keys of the private keys used to sign the transaction.
       * @param tx the signed transaction
       * @return the set of public_keys
       */
      flat_set<public_key_type> get_transaction_signers(const signed_transaction &tx) const;

      /** Get key references.
       *
       * Returns accounts related to given public keys.
       * @param keys public keys to search for related accounts
       * @return the set of related accounts
       */
      vector<flat_set<account_id_type>> get_key_references(const vector<public_key_type> &keys) const;

      /** Returns an uninitialized object representing a given blockchain operation.
       *
       * This returns a default-initialized object of the given type; it can be used
       * during early development of the wallet when we don't yet have custom commands for
       * creating all of the operations the blockchain supports.
       *
       * Any operation the blockchain supports can be created using the transaction builder's
       * \c add_operation_to_builder_transaction() , but to do that from the CLI you need to
       * know what the JSON form of the operation looks like.  This will give you a template
       * you can fill in.  It's better than nothing.
       *
       * @param operation_type the type of operation to return, must be one of the
       *                       operations defined in `graphene/protocol/operations.hpp`
       *                       (e.g., "global_parameters_update_operation")
       * @return a default-constructed operation of the given type
       */
      operation get_prototype_operation(string operation_type);

      /** Creates a transaction to propose a parameter change.
       *
       * Multiple parameters can be specified if an atomic change is
       * desired.
       *
       * @param proposing_account The account paying the fee to propose the tx
       * @param expiration_time Timestamp specifying when the proposal will either take effect or expire.
       * @param changed_values The values to change; all other chain parameters are filled in with default values
       * @param broadcast true if you wish to broadcast the transaction
       * @return the signed version of the transaction
       */
      signed_transaction propose_parameter_change(
         const string& proposing_account,
         fc::time_point_sec expiration_time,
         const variant_object& changed_values,
         bool broadcast = false);

      /** Propose a fee change.
       *
       * @param proposing_account The account paying the fee to propose the tx
       * @param expiration_time Timestamp specifying when the proposal will either take effect or expire.
       * @param changed_values Map of operation type to new fee.  Operations may be specified by name or ID.
       *    The "scale" key changes the scale.  All other operations will maintain current values.
       * @param broadcast true if you wish to broadcast the transaction
       * @return the signed version of the transaction
       */
      signed_transaction propose_fee_change(
         const string& proposing_account,
         fc::time_point_sec expiration_time,
         const variant_object& changed_values,
         bool broadcast = false);

      /** Approve or disapprove a proposal.
       *
       * @param fee_paying_account The account paying the fee for the op.
       * @param proposal_id The proposal to modify.
       * @param delta Members contain approvals to create or remove.  In JSON you can leave empty members undefined.
       * @param broadcast true if you wish to broadcast the transaction
       * @return the signed version of the transaction
       */
      signed_transaction approve_proposal(
         const string& fee_paying_account,
         const string& proposal_id,
         const approval_delta& delta,
         bool broadcast /* = false */
         );

      /** Signs a transaction.
       *
       * Given a fully-formed transaction with or without signatures, signs
       * the transaction with the owned keys and optionally broadcasts the
       * transaction.
       *
       * @param tx the unsigned transaction
       * @param broadcast true if you wish to broadcast the transaction
       *
       * @return the signed transaction
       */
      signed_transaction add_transaction_signature( signed_transaction tx,
                                                    bool broadcast = false );

      /** Create personal data with permission.
       *
       * @param subject_account the owner of personal data.
       * @param operator_account an account who is permitted to use personal data.
       * @param url a url to the content storage.
       * @param hash a hash of a personal data.
       * @param broadcast true if you wish to broadcast the transaction.
       * @return the signed version of the transaction.
      */
      signed_transaction create_personal_data(
            const string& subject_account,
            const string& operator_account,
            const string& url,
            const string& hash,
            bool broadcast = false );
      /**
       * Removes the personal data object.
       * 
       * @param subject_account the owner of personal data.
       * @param operator_account an account who is permitted to use personal data.
       * @param hash a hash of a personal data
       * @param broadcast true if you wish to broadcast the transaction.
       * @returns the signed version of the transaction.
       */
      signed_transaction remove_personal_data(
            const string& subject_account,
            const string& operator_account,
            const string& hash,
            bool broadcast = false );

      /**
       * Returns the personal data object list.
       * 
       * @param subject_account the owner of personal data.
       * @param operator_account an account who is permitted to use personal data.
       * @returns the personal data object list.
       */
      std::vector<personal_data_object> get_personal_data(
            const string& subject_account,
            const string& operator_account) const;

      /**
       * Returns last added personal data object.
       * 
       * @param subject_account the owner of personal data.
       * @param operator_account an account who is permitted to use personal data.
       * @returns the personal data object.
       */
      personal_data_object get_last_personal_data(
            const string& subject_account,
            const string& operator_account) const;

      /**
       * Create a content card.
       * 
       * @param subject_account an owner of a content.
       * @param hash an hash value getted from content.
       * @param url a url to the content storage.
       * @param type a type of a content (jpg, mp3, mp4, html, est.).
       * @param description a text description of content to convenient full text search.
       * @param content_key a encrypted symmetric key to decrypt content, can be decrypted by subject account.
       * @param broadcast true if you wish to broadcast the transaction.
       * @returns the signed version of the transaction.
       */
      signed_transaction create_content_card(
            const string& subject_account,
            const string& hash,
            const string& url,
            const string& type,
            const string& description,
            const string& content_key,
            bool broadcast = false ) const;

      /**
       * Update a content card.
       * 
       * @param subject_account an owner of a content.
       * @param hash an hash value getted from content.
       * @param url a url to the content storage.
       * @param type a type of a content (jpg, mp3, mp4, html, est.).
       * @param description a text description of content to convenient full text search.
       * @param content_key a encrypted symmetric key to decrypt content, can be decrypted by subject account.
       * @param broadcast true if you wish to broadcast the transaction.
       * @returns the signed version of the transaction.
       */
      signed_transaction update_content_card(
            const string& subject_account,
            const string& hash,
            const string& url,
            const string& type,
            const string& description,
            const string& content_key,
            bool broadcast = false ) const;

      /**
       * Remove a content card.
       * 
       * @param subject_account an owner of a content.
       * @param content_id a content card id.
       * @param broadcast true if you wish to broadcast the transaction.
       * @returns the signed version of the transaction
       */
      signed_transaction remove_content_card(
            const string& subject_account,
            uint64_t content_id,
            bool broadcast = false ) const;


      /**
       * Create a permission object.
       * 
       * @param subject_account an owner of a content.
       * @param operator_account an account who has permission to use a content.
       * @param permission_type a type of permission (content, like, content group, etc).
       * @param object_id an id of permitted object.
       * @param content_key a encrypted symmetric key to decrypt content, can be decrypted by an operator account.
       * @param broadcast true if you wish to broadcast the transaction.
       * @returns the signed version of the transaction
       */
      signed_transaction create_permission(
            const string& subject_account,
            const string& operator_account,
            const string& permission_type,
            const string& object_id,
            const string& content_key,
            bool broadcast = false ) const;


      /**
       * Remove a permission object.
       * 
       * @param subject_account an owner of a content.
       * @param permission_id a permissin object id.
       * @param broadcast true if you wish to broadcast the transaction.
       * @returns the signed version of the transaction
       */
      signed_transaction remove_permission(
            const string& subject_account,
            uint64_t permission_id,
            bool broadcast = false ) const;

      /**
       * Returns a content card object by id.
       * 
       * @param content_id an id of content card.
       * @returns the content card object.
       */
      content_card_object get_content_card_by_id( uint64_t content_id ) const;

      /**
       * Returns a list of content card objects for choosen account
       * 
       * @param subject_account - a content owner account.
       * @param content_id a data will be received from this id.
       * @param limit depth of the content cards to retrieve
       * @returns the list of a content card objects.
       */
      std::vector<content_card_object> get_content_cards( const string& subject_account,
            uint64_t content_id,
            unsigned limit = 100 ) const;

      /**
       * Returns a permission object by id.
       * 
       * @param permission_id an id of permission object.
       * @returns the permission object.
       */
      permission_object get_permission_by_id( uint64_t permission_id ) const;

      /**
       * Returns a list of permission objects for choosen account
       * 
       * @param operator_account - a content owner account.
       * @param permission_id a data will be received from this id.
       * @param limit depth of the permission objects to retrieve
       * @returns the list of a permission objects.
       */
      std::vector<permission_object> get_permissions( const string& operator_account,
            uint64_t permission_id,
            unsigned limit = 100 ) const;

      /**
       * Create a content vote.
       * 
       * @param subject_account an owner of a content vote.
       * @param master_account a master account.
       * @param content_id content id encrypted by subject account for subject account.
       * @param master_content_id content id encrypted by subject account for master account.
       * @param broadcast true if you wish to broadcast the transaction.
       * @returns the signed version of the transaction
       */
      signed_transaction create_content_vote(
            const string& subject_account,            
            const string& master_account,
            const string& content_id,
            uint64_t master_content_id,
            bool broadcast = false );


      /**
       * Remove a content vote object.
       * 
       * @param subject_account an owner of a content vote.
       * @param vote_id a content vote id.
       * @param broadcast true if you wish to broadcast the transaction.
       * @returns the signed version of the transaction
       */
      signed_transaction remove_content_vote(
            const string& subject_account,
            uint64_t vote_id,
            bool broadcast = false );

      /**
       * Returns a content vote object by encrypted content id.
       * 
       * @param content_id an id of content card.
       * @returns the content vote object.
       */
      content_vote_object get_content_vote( const string& content_id ) const;

      /**
       * Returns a list of content vote objects for choosen account
       * 
       * @param subject_account - a content vote owner account.
       * @param start lower bound of content vote id to start getting results.
       * @param limit maximum number of permission objects to fetch
       * @returns the list of a content vote objects.
       */
      std::vector<content_vote_object> get_content_votes( const string& subject_account,
            const string& start,
            unsigned limit = 100 ) const;

      /**
       * Returns a vote statistic by master accounts
       * 
       * @param start lower bound of vote master summary id to start getting results.
       * @param limit maximum number of objects to fetch
       * @returns the list of a vote master summary objects.
       */
      std::vector<vote_master_summary_object> get_vote_stat( uint64_t start, unsigned limit = 100 ) const;

      /**
       * Send a commit hash.
       * 
       * @param account An owner account of commit-reveal object
       * @param value A value to calculate hash
       * @param broadcast true if you wish to broadcast the transaction.
       * @returns the signed version of the transaction
       */
      signed_transaction send_commit( const string& account, uint64_t value, bool broadcast = false );

      /**
       * Send a reveal value.
       * 
       * @param account An owner account of commit-reveal object
       * @param value A value to store in commit-reveal object
       * @param broadcast true if you wish to broadcast the transaction.
       * @returns the signed version of the transaction
       */
      signed_transaction send_reveal( const string& account, uint64_t value, bool broadcast = false );

      /**
       * Get commit-reveal object by account
       * 
       * @param account An account to getting commit-reveal object
       * @returns The commit-reveal object
       */
      commit_reveal_object get_account_commit_reveal( const string& account ) const;

      /**
       * Allow get all commit-reveal objects fro database
       * 
       * @param start Lower bound of commit-reveal id to start getting results
       * @param limit Maximum number of objects to fetch
       * @returns The list of commit-reveal objects
       */
      vector<commit_reveal_object> get_commit_reveals( uint64_t start, uint32_t limit ) const;

      /**
       * Get commit reveal seed
       * 
       * @param accounts List of accounts which reveals will be used to calculate seed
       * @returns The seed number
       */
      uint64_t get_commit_reveal_seed(const vector<string>& accounts) const;

      /**
       * Get list of account id which reveals are filled
       * 
       * @param accounts The list of accounts for filtering
       * @returns The list of account ids
       */
      vector<account_id_type> filter_commit_reveal_participant(const vector<string>& accounts) const;

      void dbg_make_uia(string creator, string symbol);
      void dbg_make_mia(string creator, string symbol);
      void dbg_push_blocks( std::string src_filename, uint32_t count );
      void dbg_generate_blocks( std::string debug_wif_key, uint32_t count );
      void dbg_stream_json_objects( const std::string& filename );
      void dbg_update_object( fc::variant_object update );

      void flood_network(string prefix, uint32_t number_of_transactions);

      void network_add_nodes( const vector<string>& nodes );
      vector< variant > network_get_connected_peers();

      /**
       *  Used to transfer from one set of blinded balances to another
       */
      blind_confirmation blind_transfer_help( string from_key_or_label,
                                         string to_key_or_label,
                                         string amount,
                                         string symbol,
                                         bool broadcast = false,
                                         bool to_temp = false );


      std::map<string,std::function<string(fc::variant,const fc::variants&)>> get_result_formatters() const;

      fc::signal<void(bool)> lock_changed;
      std::shared_ptr<detail::wallet_api_impl> my;
      void encrypt_keys();

      /**
       * Manage account storage map(key->value) by using the custom operations plugin.
       *
       * Each account can optionally add random information in the form of a key-value map
       * to be retrieved by any interested party.
       *
       * @param account The account ID or name that we are adding additional information to.
       * @param catalog The name of the catalog the operation will insert data to.
       * @param remove true if you want to remove stuff from a catalog.
       * @param key_values The map to be inserted/removed to/from the catalog
       * @param broadcast true if you wish to broadcast the transaction
       *
       * @return The signed transaction
       */
      signed_transaction account_store_map(string account, string catalog, bool remove,
            flat_map<string, optional<string>> key_values, bool broadcast);

      /**
       * Get \c account_storage_object of an account by using the custom operations plugin.
       *
       * Storage data added to the map with @ref account_store_map will be returned.
       *
       * @param account Account ID or name to get contact data from.
       * @param catalog The catalog to retrieve.
       *
       * @return An \c account_storage_object or empty.
       */
      vector<account_storage_object> get_account_storage(string account, string catalog);

};

} }

extern template class fc::api<graphene::wallet::wallet_api>;

FC_API( graphene::wallet::wallet_api,
        (help)
        (gethelp)
        (info)
        (about)
        (begin_builder_transaction)
        (add_operation_to_builder_transaction)
        (replace_operation_in_builder_transaction)
        (set_fees_on_builder_transaction)
        (preview_builder_transaction)
        (sign_builder_transaction)
        (broadcast_transaction)
        (propose_builder_transaction)
        (remove_builder_transaction)
        (is_new)
        (is_locked)
        (lock)(unlock)(set_password)
        (dump_private_keys)
        (list_my_accounts)
        (list_accounts)
        (list_account_balances)
        (list_assets)
        (get_asset_count)
        (import_key)
        (import_balance)
        (suggest_brain_key)
        (derive_owner_keys_from_brain_key)
        (register_account)
        (upgrade_account)
        (create_account_with_brain_key)
        (sell_asset)
        (borrow_asset)
        (borrow_asset_ext)
        (transfer)
        (get_transaction_id)
        (create_asset)
        (update_asset)
        (update_asset_issuer)
        (update_bitasset)
        (update_asset_feed_producers)
        (publish_asset_feed)
        (issue_asset)
        (get_asset)
        (get_bitasset_data)
        (fund_asset_fee_pool)
        (claim_asset_fee_pool)
        (reserve_asset)
        (global_settle_asset)
        (settle_asset)
        (whitelist_account)
        (create_committee_member)
        (get_witness)
        (get_committee_member)
        (list_witnesses)
        (list_committee_members)
        (create_witness)
        (update_witness)
<<<<<<< HEAD
        (create_worker)
        (update_worker_votes)
=======
        (htlc_create)
        (htlc_redeem)
        (htlc_extend)
>>>>>>> ac7642a5
        (get_vesting_balances)
        (withdraw_vesting)
        (vote_for_committee_member)
        (vote_for_witness)
        (set_voting_proxy)
        (set_desired_witness_and_committee_member_count)
        (get_account)
        (get_account_id)
        (get_block)
        (get_account_count)
        (get_account_history)
        (get_relative_account_history)
        (get_account_history_by_operations)
        (is_public_key_registered)
        (get_full_account)
        (get_global_properties)
        (get_dynamic_global_properties)
        (get_object)
        (get_private_key)
        (load_wallet_file)
        (normalize_brain_key)
        (save_wallet_file)
        (serialize_transaction)
        (sign_transaction)
        (sign_transaction2)
        (add_transaction_signature)
        (get_transaction_signers)
        (get_key_references)
        (get_prototype_operation)
        (propose_parameter_change)
        (propose_fee_change)
        (approve_proposal)
        (dbg_make_uia)
        (dbg_make_mia)
        (dbg_push_blocks)
        (dbg_generate_blocks)
        (dbg_stream_json_objects)
        (dbg_update_object)
        (flood_network)
        (network_add_nodes)
        (network_get_connected_peers)
        (sign_memo)
        (read_memo)
        (sign_message)
        (verify_message)
        (verify_signed_message)
        (verify_encapsulated_message)
        (set_key_label)
        (get_key_label)
        (get_public_key)
        (get_blind_accounts)
        (get_my_blind_accounts)
        (get_blind_balances)
        (create_blind_account)
        (transfer_to_blind)
        (transfer_from_blind)
        (blind_transfer)
        (blind_history)
        (receive_blind_transfer)
        (account_store_map)
        (get_account_storage)
        (quit)
        (create_personal_data)        
        (remove_personal_data)
        (get_personal_data)
        (get_last_personal_data)
        (create_content_card)
        (update_content_card)
        (remove_content_card)
        (create_permission)
        (remove_permission)
        (get_content_card_by_id)
        (get_content_cards)
        (get_permission_by_id)
        (get_permissions)
        (create_content_vote)
        (remove_content_vote)
        (get_content_vote)
        (get_content_votes)
        (get_vote_stat)
        (send_commit)
        (send_reveal)
        (get_account_commit_reveal)
        (get_commit_reveals)
        (get_commit_reveal_seed)
        (filter_commit_reveal_participant)
      )<|MERGE_RESOLUTION|>--- conflicted
+++ resolved
@@ -24,7 +24,6 @@
 #pragma once
 
 #include <fc/optional.hpp>
-#include <graphene/chain/htlc_object.hpp>
 #include <graphene/app/api.hpp>
 #include <graphene/utilities/key_conversion.hpp>
 #include "wallet_structs.hpp"
@@ -1212,88 +1211,6 @@
                                         string url,
                                         string block_signing_key,
                                         bool broadcast = false);
-
-
-      /**
-<<<<<<< HEAD
-       * Create a worker object.
-       *
-       * @param owner_account The account which owns the worker and will be paid
-       * @param work_begin_date When the work begins
-       * @param work_end_date When the work ends
-       * @param daily_pay Amount of pay per day (NOT per maint interval)
-       * @param name Any text
-       * @param url Any text
-       * @param worker_settings {"type" : "burn"|"refund"|"vesting", "pay_vesting_period_days" : x}
-       * @param broadcast true if you wish to broadcast the transaction.
-       * @return the signed transaction
-       */
-      signed_transaction create_worker(
-         string owner_account,
-         time_point_sec work_begin_date,
-         time_point_sec work_end_date,
-         share_type daily_pay,
-         string name,
-         string url,
-         variant worker_settings,
-         bool broadcast = false
-         );
-
-      /**
-       * Update your votes for workers
-       *
-       * @param account The account which will pay the fee and update votes.
-       * @param delta {"vote_for" : [...], "vote_against" : [...], "vote_abstain" : [...]}
-       * @param broadcast true if you wish to broadcast the transaction.
-       * @return the signed transaction
-       */
-      signed_transaction update_worker_votes(
-         string account,
-         worker_vote_delta delta,
-         bool broadcast = false
-         );
-=======
-       * Create a hashed time lock contract
-       *
-       * @param source The account that will reserve the funds (and pay the fee)
-       * @param destination The account that will receive the funds if the preimage is presented
-       * @param amount the amount of the asset that is to be traded
-       * @param asset_symbol The asset that is to be traded
-       * @param hash_algorithm the algorithm used to generate the hash from the preimage. Can be RIPEMD160, SHA1 or SHA256.
-       * @param preimage_hash the hash of the preimage
-       * @param preimage_size the size of the preimage in bytes
-       * @param claim_period_seconds how long after creation until the lock expires
-       * @param memo the memo
-       * @param broadcast true if you wish to broadcast the transaction
-       * @return the signed transaction
-       */
-      signed_transaction htlc_create( string source, string destination, string amount, string asset_symbol,
-            string hash_algorithm, const std::string& preimage_hash, uint32_t preimage_size,
-            const uint32_t claim_period_seconds, const std::string& memo, bool broadcast = false );
-
-      /****
-       * Update a hashed time lock contract
-       *
-       * @param htlc_id The object identifier of the HTLC on the blockchain
-       * @param issuer Who is performing this operation (and paying the fee)
-       * @param preimage the preimage that should evaluate to the preimage_hash
-       * @return the signed transaction
-       */
-      signed_transaction htlc_redeem( string htlc_id, string issuer, const std::string& preimage,
-            bool broadcast = false );
-
-      /*****
-       * Increase the timelock on an existing HTLC
-       *
-       * @param htlc_id The object identifier of the HTLC on the blockchain
-       * @param issuer Who is performing this operation (and paying the fee)
-       * @param seconds_to_add how many seconds to add to the existing timelock
-       * @param broadcast true to broadcast to the network
-       * @return the signed transaction
-       */
-      signed_transaction htlc_extend(string htlc_id, string issuer, const uint32_t seconds_to_add,
-            bool broadcast = false);
->>>>>>> ac7642a5
 
       /**
        * Get information about a vesting balance object or vesting balance objects owned by an account.
@@ -1946,14 +1863,6 @@
         (list_committee_members)
         (create_witness)
         (update_witness)
-<<<<<<< HEAD
-        (create_worker)
-        (update_worker_votes)
-=======
-        (htlc_create)
-        (htlc_redeem)
-        (htlc_extend)
->>>>>>> ac7642a5
         (get_vesting_balances)
         (withdraw_vesting)
         (vote_for_committee_member)
