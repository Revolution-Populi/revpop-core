/*
 * Copyright (c) 2017 Cryptonomex, Inc., and contributors.
 * Copyright (c) 2018-2023 Revolution Populi Limited, and contributors.
 *
 * The MIT License
 *
 * Permission is hereby granted, free of charge, to any person obtaining a copy
 * of this software and associated documentation files (the "Software"), to deal
 * in the Software without restriction, including without limitation the rights
 * to use, copy, modify, merge, publish, distribute, sublicense, and/or sell
 * copies of the Software, and to permit persons to whom the Software is
 * furnished to do so, subject to the following conditions:
 *
 * The above copyright notice and this permission notice shall be included in
 * all copies or substantial portions of the Software.
 *
 * THE SOFTWARE IS PROVIDED "AS IS", WITHOUT WARRANTY OF ANY KIND, EXPRESS OR
 * IMPLIED, INCLUDING BUT NOT LIMITED TO THE WARRANTIES OF MERCHANTABILITY,
 * FITNESS FOR A PARTICULAR PURPOSE AND NONINFRINGEMENT. IN NO EVENT SHALL THE
 * AUTHORS OR COPYRIGHT HOLDERS BE LIABLE FOR ANY CLAIM, DAMAGES OR OTHER
 * LIABILITY, WHETHER IN AN ACTION OF CONTRACT, TORT OR OTHERWISE, ARISING FROM,
 * OUT OF OR IN CONNECTION WITH THE SOFTWARE OR THE USE OR OTHER DEALINGS IN
 * THE SOFTWARE.
 */
#pragma once

#include <string>
#include <vector>

using namespace graphene::app;
using namespace graphene::chain;
using namespace graphene::utilities;
using std::string;
using std::vector;

namespace graphene { namespace wallet { 

typedef uint16_t transaction_handle_type;

struct plain_keys
{
   map<public_key_type, string>  keys;
   fc::sha512                    checksum;
};

struct brain_key_info
{
   string brain_priv_key;
   string wif_priv_key;
   public_key_type pub_key;
};

<<<<<<< HEAD

/**
 *  Contains the confirmation receipt the sender must give the receiver and
 *  the meta data about the receipt that helps the sender identify which receipt is
 *  for the receiver and which is for the change address.
 */
=======
>>>>>>> bc08c933
struct key_label
{
   string          label;
   public_key_type key;
};


struct by_label;
struct by_key;
typedef multi_index_container<
   key_label,
   indexed_by<
      ordered_unique< tag<by_label>, member< key_label, string, &key_label::label > >,
      ordered_unique< tag<by_key>, member< key_label, public_key_type, &key_label::key > >
   >
> key_label_index_type;

struct wallet_data
{
   /** Chain ID this wallet is used with */
   chain_id_type chain_id;
   account_multi_index_type my_accounts;
   /// @return IDs of all accounts in @ref my_accounts
   vector<object_id_type> my_account_ids()const
   {
      vector<object_id_type> ids;
      ids.reserve(my_accounts.size());
      std::transform(my_accounts.begin(), my_accounts.end(), std::back_inserter(ids),
                     [](const account_object& ao) { return ao.id; });
      return ids;
   }
   /// Add acct to @ref my_accounts, or update it if it is already in @ref my_accounts
   /// @return true if the account was newly inserted; false if it was only updated
   bool update_account(const account_object& acct)
   {
      auto& idx = my_accounts.get<by_id>();
      auto itr = idx.find(acct.get_id());
      if( itr != idx.end() )
      {
         idx.replace(itr, acct);
         return false;
      } else {
         idx.insert(acct);
         return true;
      }
   }

   /** encrypted keys */
   vector<char>              cipher_keys;

   /** map an account to a set of extra keys that have been imported for that account */
   map<account_id_type, set<public_key_type> >  extra_keys;

   // map of account_name -> base58_private_key for
   //    incomplete account regs
   map<string, vector<string> > pending_account_registrations;
   map<string, string> pending_witness_registrations;

   key_label_index_type                                              labeled_keys;

   string                    ws_server = "ws://localhost:8090";
   string                    ws_user;
   string                    ws_password;
};

struct exported_account_keys
{
    string account_name;
    vector<vector<char>> encrypted_private_keys;
    vector<public_key_type> public_keys;
};

struct exported_keys
{
    fc::sha512 password_checksum;
    vector<exported_account_keys> account_keys;
};

struct approval_delta
{
   vector<string> active_approvals_to_add;
   vector<string> active_approvals_to_remove;
   vector<string> owner_approvals_to_add;
   vector<string> owner_approvals_to_remove;
   vector<string> key_approvals_to_add;
   vector<string> key_approvals_to_remove;
};

struct worker_vote_delta
{
   flat_set<worker_id_type> vote_for;
   flat_set<worker_id_type> unvote_for;
};

struct signed_block_with_info : public signed_block
{
   signed_block_with_info( const signed_block& block );
   signed_block_with_info( const signed_block_with_info& block ) = default;

   block_id_type block_id;
   public_key_type signing_key;
   vector< transaction_id_type > transaction_ids;
};

struct vesting_balance_object_with_info : public vesting_balance_object
{
   vesting_balance_object_with_info( const vesting_balance_object& vbo, fc::time_point_sec now );
   vesting_balance_object_with_info( const vesting_balance_object_with_info& vbo ) = default;

   /**
    * How much is allowed to be withdrawn.
    */
   asset allowed_withdraw;

   /**
    * The time at which allowed_withdrawal was calculated.
    */
   fc::time_point_sec allowed_withdraw_time;
};

struct signed_message_meta {
   string account;
   public_key_type memo_key;
   uint32_t block;
   string time;
};

class signed_message {
public:
   string message;
   signed_message_meta meta;
   fc::optional<fc::ecc::compact_signature> signature;

   fc::sha256 digest()const;
};

namespace detail {
class wallet_api_impl;
}

/***
 * A utility class for performing various state-less actions that are related to wallets
 */
class utility {
   public:
      /**
       * Derive any number of *possible* owner keys from a given brain key.
       *
       * NOTE: These keys may or may not match with the owner keys of any account.
       * This function is merely intended to assist with account or key recovery.
       *
       * @see suggest_brain_key()
       *
       * @param brain_key    Brain key
       * @param number_of_desired_keys  Number of desired keys
       * @return A list of keys that are deterministically derived from the brainkey
       */
      static vector<brain_key_info> derive_owner_keys_from_brain_key( string brain_key,
                                                                      int number_of_desired_keys = 1 );

      /** Suggests a safe brain key to use for creating your account.
       * \c create_account_with_brain_key() requires you to specify a 'brain key',
       * a long passphrase that provides enough entropy to generate cyrptographic
       * keys.  This function will suggest a suitably random string that should
       * be easy to write down (and, with effort, memorize).
       * @returns a suggested brain_key
       */
      static brain_key_info suggest_brain_key();
};

struct operation_detail {
   string                   memo;
   string                   description;
   operation_history_object op;
};

struct operation_detail_ex {
    string                   memo;
    string                   description;
    operation_history_object op;
    transaction_id_type      transaction_id;
};

struct account_history_operation_detail {
   uint32_t                     total_count = 0;
   uint32_t                     result_count = 0;
   vector<operation_detail_ex>  details;
};

}} // namespace graphene::wallet

<<<<<<< HEAD

=======
FC_REFLECT( graphene::wallet::key_label, (label)(key) )
>>>>>>> bc08c933
FC_REFLECT( graphene::wallet::plain_keys, (keys)(checksum) )

FC_REFLECT( graphene::wallet::wallet_data,
            (chain_id)
            (my_accounts)
            (cipher_keys)
            (extra_keys)
            (pending_account_registrations)(pending_witness_registrations)
<<<<<<< HEAD
=======
            (labeled_keys)
>>>>>>> bc08c933
            (ws_server)
            (ws_user)
            (ws_password)
          )

FC_REFLECT( graphene::wallet::brain_key_info,
            (brain_priv_key)
            (wif_priv_key)
            (pub_key)
          )

FC_REFLECT( graphene::wallet::exported_account_keys, (account_name)(encrypted_private_keys)(public_keys) )

FC_REFLECT( graphene::wallet::exported_keys, (password_checksum)(account_keys) )

FC_REFLECT( graphene::wallet::approval_delta,
   (active_approvals_to_add)
   (active_approvals_to_remove)
   (owner_approvals_to_add)
   (owner_approvals_to_remove)
   (key_approvals_to_add)
   (key_approvals_to_remove)
)

FC_REFLECT( graphene::wallet::worker_vote_delta,
   (vote_for)
   (unvote_for)
)

FC_REFLECT_DERIVED( graphene::wallet::signed_block_with_info, (graphene::chain::signed_block),
   (block_id)(signing_key)(transaction_ids) )

FC_REFLECT_DERIVED( graphene::wallet::vesting_balance_object_with_info, (graphene::chain::vesting_balance_object),
   (allowed_withdraw)(allowed_withdraw_time) )

FC_REFLECT( graphene::wallet::operation_detail,
            (memo)(description)(op) )

FC_REFLECT(graphene::wallet::operation_detail_ex,
            (memo)(description)(op)(transaction_id))

FC_REFLECT( graphene::wallet::account_history_operation_detail,
        (total_count)(result_count)(details))

FC_REFLECT( graphene::wallet::signed_message_meta, (account)(memo_key)(block)(time) )
FC_REFLECT( graphene::wallet::signed_message, (message)(meta)(signature) )<|MERGE_RESOLUTION|>--- conflicted
+++ resolved
@@ -50,15 +50,6 @@
    public_key_type pub_key;
 };
 
-<<<<<<< HEAD
-
-/**
- *  Contains the confirmation receipt the sender must give the receiver and
- *  the meta data about the receipt that helps the sender identify which receipt is
- *  for the receiver and which is for the change address.
- */
-=======
->>>>>>> bc08c933
 struct key_label
 {
    string          label;
@@ -250,11 +241,7 @@
 
 }} // namespace graphene::wallet
 
-<<<<<<< HEAD
-
-=======
 FC_REFLECT( graphene::wallet::key_label, (label)(key) )
->>>>>>> bc08c933
 FC_REFLECT( graphene::wallet::plain_keys, (keys)(checksum) )
 
 FC_REFLECT( graphene::wallet::wallet_data,
@@ -263,10 +250,7 @@
             (cipher_keys)
             (extra_keys)
             (pending_account_registrations)(pending_witness_registrations)
-<<<<<<< HEAD
-=======
             (labeled_keys)
->>>>>>> bc08c933
             (ws_server)
             (ws_user)
             (ws_password)
