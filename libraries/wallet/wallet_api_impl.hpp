/*
 * Copyright (c) 2017 Cryptonomex, Inc., and contributors.
 *
 * The MIT License
 *
 * Permission is hereby granted, free of charge, to any person obtaining a copy
 * of this software and associated documentation files (the "Software"), to deal
 * in the Software without restriction, including without limitation the rights
 * to use, copy, modify, merge, publish, distribute, sublicense, and/or sell
 * copies of the Software, and to permit persons to whom the Software is
 * furnished to do so, subject to the following conditions:
 *
 * The above copyright notice and this permission notice shall be included in
 * all copies or substantial portions of the Software.
 *
 * THE SOFTWARE IS PROVIDED "AS IS", WITHOUT WARRANTY OF ANY KIND, EXPRESS OR
 * IMPLIED, INCLUDING BUT NOT LIMITED TO THE WARRANTIES OF MERCHANTABILITY,
 * FITNESS FOR A PARTICULAR PURPOSE AND NONINFRINGEMENT. IN NO EVENT SHALL THE
 * AUTHORS OR COPYRIGHT HOLDERS BE LIABLE FOR ANY CLAIM, DAMAGES OR OTHER
 * LIABILITY, WHETHER IN AN ACTION OF CONTRACT, TORT OR OTHERWISE, ARISING FROM,
 * OUT OF OR IN CONNECTION WITH THE SOFTWARE OR THE USE OR OTHER DEALINGS IN
 * THE SOFTWARE.
 */
#pragma once

#include <fc/thread/mutex.hpp>

#include <graphene/app/api.hpp>

#include <graphene/wallet/api_documentation.hpp>
#include <graphene/wallet/wallet_structs.hpp>
#include <graphene/wallet/reflect_util.hpp>

namespace graphene { namespace wallet { 

class wallet_api;

namespace detail {

using namespace graphene::protocol;
using namespace graphene::chain;
using namespace graphene::app;

static const string ENC_HEADER( "-----BEGIN REVPOP SIGNED MESSAGE-----\n" );
static const string ENC_META(   "-----BEGIN META-----\n" );
static const string ENC_SIG(    "-----BEGIN SIGNATURE-----\n" );
static const string ENC_FOOTER( "-----END REVPOP SIGNED MESSAGE-----" );

template<class T>
fc::optional<T> maybe_id( const string& name_or_id )
{
   if( std::isdigit( name_or_id.front() ) )
   {
      try
      {
         return fc::variant(name_or_id, 1).as<T>(1);
      }
      catch (const fc::exception&)
      { // not an ID
      }
   }
   return fc::optional<T>();
}

string address_to_shorthash( const graphene::protocol::address& addr );

fc::ecc::private_key derive_private_key( const std::string& prefix_string, int sequence_number );

string normalize_brain_key( string s );

struct op_prototype_visitor
{
   typedef void result_type;

   int t = 0;
   flat_map< std::string, graphene::protocol::operation >& name2op;

   op_prototype_visitor(
      int _t,
      flat_map< std::string, graphene::protocol::operation >& _prototype_ops
      ):t(_t), name2op(_prototype_ops) {}

   template<typename Type>
   result_type operator()( const Type& op )const
   {
      string name = fc::get_typename<Type>::name();
      size_t p = name.rfind(':');
      if( p != string::npos )
         name = name.substr( p+1 );
      name2op[ name ] = Type();
   }
};

class wallet_api_impl
{
public:
   api_documentation method_documentation;
   wallet_api& self;

   wallet_api_impl( wallet_api& s, const wallet_data& initial_data, fc::api<login_api> rapi );

   virtual ~wallet_api_impl();

   /***
    * @brief encrypt the keys
    * This is normally done before saving the wallet file
    */
   void encrypt_keys();

   /***
    * @brief called when a block is applied
    */
   void on_block_applied( const variant& block_id );

   /**
    * @brief make a copy of the wallet file
    * Note: this will not overwrite. It simply adds a version suffix.
    * 
    * @param destination_filename the filename to save it to
    */
   bool copy_wallet_file( string destination_filename );

   /***
    * @brief returns true if the wallet is unlocked
    */
   bool is_locked()const;

   template<typename ID>
   graphene::db::object_downcast_t<ID> get_object(ID id)const
   {
      auto ob = _remote_db->get_objects({id}, {}).front();
      return ob.template as<graphene::db::object_downcast_t<ID>>( GRAPHENE_MAX_NESTED_OBJECTS );
   }

   /***
    * @brief set fees for each operation in a transaction
    * @param tx the transaction
    * @param s the fee schedule
    */
   void set_operation_fees( signed_transaction& tx, const fee_schedule& s  );

   /***
    * @brief return basic info about the chain
    */
   variant info() const;

   /***
    * @brief return basic information about this program
    */
   variant_object about() const;

   chain_property_object get_chain_properties() const;
   global_property_object get_global_properties() const;
   dynamic_global_property_object get_dynamic_global_properties() const;

   account_object get_account(account_id_type id) const;
   account_object get_account(string account_name_or_id) const;
   account_id_type get_account_id(string account_name_or_id) const;

   std::string asset_id_to_string(asset_id_type id) const;
   
   optional<extended_asset_object> find_asset(asset_id_type id)const;

   optional<extended_asset_object> find_asset(string asset_symbol_or_id)const;

   extended_asset_object get_asset(asset_id_type id)const;

   extended_asset_object get_asset(string asset_symbol_or_id)const;

   asset_id_type get_asset_id(string asset_symbol_or_id) const;

   string get_wallet_filename() const;

   fc::ecc::private_key get_private_key(const public_key_type& id)const;

   fc::ecc::private_key get_private_key_for_account(const account_object& account)const;

   // imports the private key into the wallet, and associate it in some way (?) with the
   // given account name.
   // @returns true if the key matches a current active/owner/memo key for the named
   //          account, false otherwise (but it is stored either way)
   bool import_key(string account_name_or_id, string wif_key);

   vector< signed_transaction > import_balance( string name_or_id, const vector<string>& wif_keys, bool broadcast );

   bool load_wallet_file(string wallet_filename = "");

   /**
    * Get the required public keys to sign the transaction which had been
    * owned by us
    *
    * NOTE, if `erase_existing_sigs` set to true, the original trasaction's
    * signatures will be erased
    *
    * @param tx           The transaction to be signed
    * @param erase_existing_sigs
    *        The transaction could have been partially signed already,
    *        if set to false, the corresponding public key of existing
    *        signatures won't be returned.
    *        If set to true, the existing signatures will be erased and
    *        all required keys returned.
   */
   set<public_key_type> get_owned_required_keys( signed_transaction &tx,
         bool erase_existing_sigs = true);

   signed_transaction add_transaction_signature( signed_transaction tx,
         bool broadcast );

   void quit();

   void save_wallet_file(string wallet_filename = "");

   transaction_handle_type begin_builder_transaction();
   void add_operation_to_builder_transaction(transaction_handle_type transaction_handle, const operation& op);
   void replace_operation_in_builder_transaction(transaction_handle_type handle,
         uint32_t operation_index, const operation& new_op);
   asset set_fees_on_builder_transaction(transaction_handle_type handle, string fee_asset = GRAPHENE_SYMBOL);
   transaction preview_builder_transaction(transaction_handle_type handle);
   signed_transaction sign_builder_transaction(transaction_handle_type transaction_handle,
         const vector<public_key_type>& signing_keys = vector<public_key_type>(), bool broadcast = true);

   pair<transaction_id_type,signed_transaction> broadcast_transaction(signed_transaction tx);

   signed_transaction propose_builder_transaction( transaction_handle_type handle,
         string account_name_or_id, time_point_sec expiration = time_point::now() + fc::minutes(1),
         uint32_t review_period_seconds = 0, bool broadcast = true);

   void remove_builder_transaction(transaction_handle_type handle);

   signed_transaction register_account(string name, public_key_type owner, public_key_type active,
         string  registrar_account, string  referrer_account, uint32_t referrer_percent,
         bool broadcast = false);
   
   signed_transaction upgrade_account(string name, bool broadcast);

   signed_transaction create_account_with_private_key(fc::ecc::private_key owner_privkey,
         string account_name, string registrar_account, string referrer_account,
         bool broadcast = false, bool save_wallet = true);

   signed_transaction create_account_with_brain_key(string brain_key, string account_name, string registrar_account,
         string referrer_account, bool broadcast = false, bool save_wallet = true);

   signed_transaction create_asset(string issuer, string symbol, uint8_t precision, asset_options common,
         fc::optional<bitasset_options> bitasset_opts, bool broadcast = false);

   signed_transaction update_asset(string symbol, optional<string> new_issuer, asset_options new_options,
         bool broadcast );

   signed_transaction update_asset_issuer(string symbol, string new_issuer, bool broadcast );

   signed_transaction update_bitasset(string symbol, bitasset_options new_options, bool broadcast );

   signed_transaction update_asset_feed_producers(string symbol, flat_set<string> new_feed_producers,
         bool broadcast );

   signed_transaction publish_asset_feed(string publishing_account, string symbol, price_feed feed,
         bool broadcast );

   signed_transaction fund_asset_fee_pool(string from, string symbol, string amount, bool broadcast );

   signed_transaction claim_asset_fee_pool(string symbol, string amount, bool broadcast );

   signed_transaction reserve_asset(string from, string amount, string symbol, bool broadcast );

   signed_transaction global_settle_asset(string symbol, price settle_price, bool broadcast );

   signed_transaction settle_asset(string account_to_settle, string amount_to_settle, string symbol,
         bool broadcast );

   signed_transaction whitelist_account(string authorizing_account, string account_to_list,
         account_whitelist_operation::account_listing new_listing_status, bool broadcast );

   signed_transaction create_committee_member(string owner_account, string url, bool broadcast );

   witness_object get_witness( string owner_account );

   committee_member_object get_committee_member( string owner_account );

   signed_transaction create_witness(string owner_account, string url, bool broadcast );

   signed_transaction update_witness(string witness_name, string url, string block_signing_key,
         bool broadcast );

<<<<<<< HEAD
   signed_transaction create_worker( string owner_account, time_point_sec work_begin_date,
         time_point_sec work_end_date, share_type daily_pay, string name, string url,
         variant worker_settings, bool broadcast );

   signed_transaction update_worker_votes( string account, worker_vote_delta delta, bool broadcast );
=======
   signed_transaction htlc_create( string source, string destination, string amount, string asset_symbol,
         string hash_algorithm, const std::string& preimage_hash, uint32_t preimage_size,
         const uint32_t claim_period_seconds, const std::string& memo, bool broadcast = false );

   signed_transaction htlc_redeem( string htlc_id, string issuer, const std::vector<char>& preimage, 
         bool broadcast );

   signed_transaction htlc_extend ( string htlc_id, string issuer, const uint32_t seconds_to_add, bool broadcast);
>>>>>>> ac7642a5

   signed_transaction account_store_map(string account, string catalog, bool remove,
         flat_map<string, optional<string>> key_values, bool broadcast);

   vector< vesting_balance_object_with_info > get_vesting_balances( string account_name );

   signed_transaction withdraw_vesting( string witness_name, string amount, string asset_symbol,
         bool broadcast = false );

   signed_transaction vote_for_committee_member(string voting_account, string committee_member,
         bool approve, bool broadcast );

   signed_transaction vote_for_witness(string voting_account, string witness, bool approve,
         bool broadcast );

   signed_transaction set_voting_proxy(string account_to_modify, optional<string> voting_account,
         bool broadcast );

   signed_transaction set_desired_witness_and_committee_member_count(string account_to_modify,
         uint16_t desired_number_of_witnesses, uint16_t desired_number_of_committee_members,
         bool broadcast );

   signed_transaction sign_transaction(signed_transaction tx, bool broadcast = false);
   signed_transaction sign_transaction2(signed_transaction tx,
                                        const vector<public_key_type>& signing_keys = vector<public_key_type>(),
                                        bool broadcast = false);

   flat_set<public_key_type> get_transaction_signers(const signed_transaction &tx) const;

   vector<flat_set<account_id_type>> get_key_references(const vector<public_key_type> &keys) const;

   memo_data sign_memo(string from, string to, string memo);

   string read_memo(const memo_data& md);

   signed_message sign_message(string signer, string message);

   bool verify_message( const string& message, const string& account, int block, const string& time,
         const compact_signature& sig );

   bool verify_signed_message( const signed_message& message );

   bool verify_encapsulated_message( const string& message );

   signed_transaction sell_asset(string seller_account, string amount_to_sell, string symbol_to_sell,
         string min_to_receive, string symbol_to_receive, uint32_t timeout_sec = 0,
         bool fill_or_kill = false, bool broadcast = false);

   signed_transaction borrow_asset(string seller_name, string amount_to_borrow, string asset_symbol,
         string amount_of_collateral, bool broadcast = false);

   signed_transaction borrow_asset_ext( string seller_name, string amount_to_borrow, string asset_symbol,
         string amount_of_collateral, call_order_update_operation::extensions_type extensions,
         bool broadcast = false);

   signed_transaction transfer(string from, string to, string amount,
         string asset_symbol, string memo, bool broadcast = false);

   signed_transaction issue_asset(string to_account, string amount, string symbol,
         string memo, bool broadcast = false);

   std::map<string,std::function<string(fc::variant,const fc::variants&)>> get_result_formatters() const;

   signed_transaction propose_parameter_change( const string& proposing_account, fc::time_point_sec expiration_time,
         const variant_object& changed_values, bool broadcast = false);

   signed_transaction propose_fee_change( const string& proposing_account, fc::time_point_sec expiration_time,
         const variant_object& changed_fees, bool broadcast = false);

   signed_transaction approve_proposal( const string& fee_paying_account, const string& proposal_id,
         const approval_delta& delta, bool broadcast = false);

   signed_transaction create_personal_data( const string& subject_account,
         const string& operator_account,
         const string& url,
         const string& hash,
         bool broadcast = false );

   signed_transaction remove_personal_data( const string subject_account, 
         const string operator_account,
         const string hash,
         bool broadcast = false );

   std::vector<personal_data_object> get_personal_data( const string subject_account, const string operator_account) const;

   personal_data_object get_last_personal_data( const string subject_account, const string operator_account) const;

   signed_transaction create_content_card( const string subject_account,
         const string hash, const string url,
         const string type, const string description,
         const string content_key,
         bool broadcast = false );

   signed_transaction update_content_card( const string subject_account,
         const string hash, const string url,
         const string type, const string description,
         const string content_key,
         bool broadcast = false );

   signed_transaction remove_content_card( const string subject_account,
         uint64_t content_id,
         bool broadcast = false );

   signed_transaction create_permission( const string subject_account,
         const string operator_account,
         const string permission_type,
         const string object_id,
         const string content_key,
         bool broadcast = false );

   signed_transaction remove_permission( const string subject_account,
         uint64_t permission_id,
         bool broadcast = false );

   content_card_object get_content_card_by_id( uint64_t content_id ) const;

   std::vector<content_card_object> get_content_cards( const string subject_account,
         uint64_t content_id,
         unsigned limit = 100 ) const;

   permission_object get_permission_by_id( uint64_t permission_id ) const;

   std::vector<permission_object> get_permissions( const string& operator_account,
         uint64_t permission_id,
         unsigned limit = 100 ) const;

   signed_transaction create_content_vote( const string& subject_account,
         const string& master_account,
         const string& content_id,
         uint64_t master_content_id,
         bool broadcast );

   signed_transaction remove_content_vote( const string& subject_account,
         uint64_t vote_id,
         bool broadcast );

   content_vote_object get_content_vote( const string& content_id ) const;

   std::vector<content_vote_object> get_content_votes( const string& subject_account,
         const string& start,
         unsigned limit ) const;

   std::vector<vote_master_summary_object> get_vote_stat( uint64_t start, unsigned limit = 100 ) const;

   signed_transaction send_commit( const string& account, uint64_t value, bool broadcast );

   signed_transaction send_reveal( const string& account, uint64_t value, bool broadcast );

   commit_reveal_object get_account_commit_reveal( const string& account ) const;

   vector<commit_reveal_object> get_commit_reveals( uint64_t start, uint32_t limit ) const;

   uint64_t get_commit_reveal_seed(const vector<string>& accounts) const;

   vector<account_id_type> filter_commit_reveal_participant(const vector<string>& accounts) const;

   void dbg_make_uia(string creator, string symbol);

   void dbg_make_mia(string creator, string symbol);

   void dbg_push_blocks( const std::string& src_filename, uint32_t count );

   void dbg_generate_blocks( const std::string& debug_wif_key, uint32_t count );

   void dbg_stream_json_objects( const std::string& filename );

   void dbg_update_object( const fc::variant_object& update );

   void use_network_node_api();

   void use_debug_api();

   void network_add_nodes( const vector<string>& nodes );

   vector< variant > network_get_connected_peers();

   void flood_network(string prefix, uint32_t number_of_transactions);

   operation get_prototype_operation( string operation_name );

   string                  _wallet_filename;
   wallet_data             _wallet;

   map<public_key_type,string> _keys;
   fc::sha512                  _checksum;

   chain_id_type           _chain_id;
   fc::api<login_api>      _remote_api;
   fc::api<database_api>   _remote_db;
   fc::api<network_broadcast_api>   _remote_net_broadcast;
   fc::api<history_api>    _remote_hist;
   fc::api<custom_operations_api>    _custom_operations;
   optional< fc::api<network_node_api> > _remote_net_node;
   optional< fc::api<graphene::debug_witness::debug_api> > _remote_debug;

   flat_map<string, operation> _prototype_ops;

   static_variant_map _operation_which_map = create_static_variant_map< operation >();

private:
   std::string account_id_to_string(account_id_type id) const;

   void enable_umask_protection();

   void disable_umask_protection();

   // This function generates derived keys starting with index 0 and keeps incrementing
   // the index until it finds a key that isn't registered in the block chain.  To be
   // safer, it continues checking for a few more keys to make sure there wasn't a short gap
   // caused by a failed registration or the like.
   int find_first_unused_derived_key_index(const fc::ecc::private_key& parent_key);

   void claim_registered_account(const graphene::chain::account_object& account);

   // after a witness registration succeeds, this saves the private key in the wallet permanently
   //
   void claim_registered_witness(const std::string& witness_name);

   fc::mutex _resync_mutex;
   void resync();

   void init_prototype_ops();

   map<transaction_handle_type, signed_transaction> _builder_transactions;

   // if the user executes the same command twice in quick succession,
   // we might generate the same transaction id, and cause the second
   // transaction to be rejected.  This can be avoided by altering the
   // second transaction slightly (bumping up the expiration time by
   // a second).  Keep track of recent transaction ids we've generated
   // so we can know if we need to do this
   struct recently_generated_transaction_record
   {
      fc::time_point_sec generation_time;
      graphene::chain::transaction_id_type transaction_id;
   };
   struct timestamp_index{};
   typedef boost::multi_index_container<
         recently_generated_transaction_record,
         boost::multi_index::indexed_by<
            boost::multi_index::hashed_unique<
               boost::multi_index::member<
                  recently_generated_transaction_record,
                  graphene::chain::transaction_id_type,
                  &recently_generated_transaction_record::transaction_id
               >,
               std::hash<graphene::chain::transaction_id_type>
            >,
            boost::multi_index::ordered_non_unique<
               boost::multi_index::tag<timestamp_index>,
               boost::multi_index::member<
                  recently_generated_transaction_record,
                  fc::time_point_sec,
                  &recently_generated_transaction_record::generation_time
            >
         >
       >
     > recently_generated_transaction_set_type;
   recently_generated_transaction_set_type _recently_generated_transactions;

#ifdef __unix__
   mode_t                  _old_umask;
#endif
   const string _wallet_filename_extension = ".wallet";
};

}}} // namespace graphene::wallet::detail<|MERGE_RESOLUTION|>--- conflicted
+++ resolved
@@ -280,23 +280,6 @@
 
    signed_transaction update_witness(string witness_name, string url, string block_signing_key,
          bool broadcast );
-
-<<<<<<< HEAD
-   signed_transaction create_worker( string owner_account, time_point_sec work_begin_date,
-         time_point_sec work_end_date, share_type daily_pay, string name, string url,
-         variant worker_settings, bool broadcast );
-
-   signed_transaction update_worker_votes( string account, worker_vote_delta delta, bool broadcast );
-=======
-   signed_transaction htlc_create( string source, string destination, string amount, string asset_symbol,
-         string hash_algorithm, const std::string& preimage_hash, uint32_t preimage_size,
-         const uint32_t claim_period_seconds, const std::string& memo, bool broadcast = false );
-
-   signed_transaction htlc_redeem( string htlc_id, string issuer, const std::vector<char>& preimage, 
-         bool broadcast );
-
-   signed_transaction htlc_extend ( string htlc_id, string issuer, const uint32_t seconds_to_add, bool broadcast);
->>>>>>> ac7642a5
 
    signed_transaction account_store_map(string account, string catalog, bool remove,
          flat_map<string, optional<string>> key_values, bool broadcast);
