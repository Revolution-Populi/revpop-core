/*
 * Copyright (c) 2017 Cryptonomex, Inc., and contributors.
 * Copyright (c) 2018-2023 Revolution Populi Limited, and contributors.
 *
 * The MIT License
 *
 * Permission is hereby granted, free of charge, to any person obtaining a copy
 * of this software and associated documentation files (the "Software"), to deal
 * in the Software without restriction, including without limitation the rights
 * to use, copy, modify, merge, publish, distribute, sublicense, and/or sell
 * copies of the Software, and to permit persons to whom the Software is
 * furnished to do so, subject to the following conditions:
 *
 * The above copyright notice and this permission notice shall be included in
 * all copies or substantial portions of the Software.
 *
 * THE SOFTWARE IS PROVIDED "AS IS", WITHOUT WARRANTY OF ANY KIND, EXPRESS OR
 * IMPLIED, INCLUDING BUT NOT LIMITED TO THE WARRANTIES OF MERCHANTABILITY,
 * FITNESS FOR A PARTICULAR PURPOSE AND NONINFRINGEMENT. IN NO EVENT SHALL THE
 * AUTHORS OR COPYRIGHT HOLDERS BE LIABLE FOR ANY CLAIM, DAMAGES OR OTHER
 * LIABILITY, WHETHER IN AN ACTION OF CONTRACT, TORT OR OTHERWISE, ARISING FROM,
 * OUT OF OR IN CONNECTION WITH THE SOFTWARE OR THE USE OR OTHER DEALINGS IN
 * THE SOFTWARE.
 */
#include <fc/io/sstream.hpp>
#include "wallet_api_impl.hpp"
#include "operation_printer.hpp"

namespace graphene { namespace wallet { namespace detail {

std::map<string,std::function<string(fc::variant,const fc::variants&)>> wallet_api_impl::get_result_formatters() const
   {
      std::map<string,std::function<string(fc::variant,const fc::variants&)> > m;

      m["help"] = [](variant result, const fc::variants&)
      {
         return result.get_string();
      };

      m["gethelp"] = [](variant result, const fc::variants&)
      {
         return result.get_string();
      };

      auto format_account_history = [this](variant result, const fc::variants&)
      {
         auto r = result.as<vector<operation_detail>>( GRAPHENE_MAX_NESTED_OBJECTS );
         std::stringstream ss;

         for( operation_detail& d : r )
         {
            operation_history_object& i = d.op;
            auto b = _remote_db->get_block_header(i.block_num);
            FC_ASSERT(b);
            ss << i.block_num << " ";
            ss << b->timestamp.to_iso_string() << " ";
            i.op.visit(operation_printer(ss, *this, i));
            ss << " \n";
         }

         return ss.str();
      };

      m["get_account_history"] = format_account_history;
      m["get_relative_account_history"] = format_account_history;

      m["get_account_history_by_operations"] = [this](variant result, const fc::variants&) {
          auto r = result.as<account_history_operation_detail>( GRAPHENE_MAX_NESTED_OBJECTS );
          std::stringstream ss;
          ss << "total_count : " << r.total_count << " \n";
          ss << "result_count : " << r.result_count << " \n";
          for (operation_detail_ex& d : r.details) {
              operation_history_object& i = d.op;
              auto b = _remote_db->get_block_header(i.block_num);
              FC_ASSERT(b);
              ss << i.block_num << " ";
              ss << b->timestamp.to_iso_string() << " ";
              i.op.visit(operation_printer(ss, *this, i));
              ss << " transaction_id : ";
              ss << d.transaction_id.str();
              ss << " \n";
          }

          return ss.str();
      };

      auto format_balances = [this](variant result, const fc::variants&)
      {
         auto r = result.as<vector<asset>>( GRAPHENE_MAX_NESTED_OBJECTS );
         vector<asset_object> asset_recs;
         std::transform(r.begin(), r.end(), std::back_inserter(asset_recs), [this](const asset& a) {
            return get_asset(a.asset_id);
         });

         std::stringstream ss;
         for( unsigned i = 0; i < asset_recs.size(); ++i )
            ss << asset_recs[i].amount_to_pretty_string(r[i]) << "\n";

         return ss.str();
      };

      m["list_account_balances"] = format_balances;
<<<<<<< HEAD

=======
>>>>>>> bc08c933
      m["get_order_book"] = [](variant result, const fc::variants&)
      {
         auto orders = result.as<order_book>( GRAPHENE_MAX_NESTED_OBJECTS );
         auto bids = orders.bids;
         auto asks = orders.asks;
         std::stringstream ss;
         std::stringstream sum_stream;
         sum_stream << "Sum(" << orders.base << ')';
         double bid_sum = 0;
         double ask_sum = 0;
         const int spacing = 20;

         auto prettify_num = [&ss]( double n )
         {
            if (abs( round( n ) - n ) < 0.00000000001 )
            {
               ss << (int) n;
            }
            else if (n - floor(n) < 0.000001)
            {
               ss << setiosflags( ios::fixed ) << setprecision(10) << n;
            }
            else
            {
               ss << setiosflags( ios::fixed ) << setprecision(6) << n;
            }
         };
         auto prettify_num_string = [&]( string& num_string )
         {
            double n = fc::to_double( num_string );
            prettify_num( n );
         };

         ss << setprecision( 8 ) << setiosflags( ios::fixed ) << setiosflags( ios::left );

         ss << ' ' << setw( (spacing * 4) + 6 ) << "BUY ORDERS" << "SELL ORDERS\n"
            << ' ' << setw( spacing + 1 ) << "Price" << setw( spacing ) << orders.quote << ' ' << setw( spacing )
            << orders.base << ' ' << setw( spacing ) << sum_stream.str()
            << "   " << setw( spacing + 1 ) << "Price" << setw( spacing ) << orders.quote << ' ' << setw( spacing )
            << orders.base << ' ' << setw( spacing ) << sum_stream.str()
            << "\n====================================================================================="
            << "|=====================================================================================\n";

         for (unsigned int i = 0; i < bids.size() || i < asks.size() ; i++)
         {
            if ( i < bids.size() )
            {
                bid_sum += fc::to_double( bids[i].base );
                ss << ' ' << setw( spacing );
                prettify_num_string( bids[i].price );
                ss << ' ' << setw( spacing );
                prettify_num_string( bids[i].quote );
                ss << ' ' << setw( spacing );
                prettify_num_string( bids[i].base );
                ss << ' ' << setw( spacing );
                prettify_num( bid_sum );
                ss << ' ';
            }
            else
            {
                ss << setw( (spacing * 4) + 5 ) << ' ';
            }

            ss << '|';

            if ( i < asks.size() )
            {
               ask_sum += fc::to_double( asks[i].base );
               ss << ' ' << setw( spacing );
               prettify_num_string( asks[i].price );
               ss << ' ' << setw( spacing );
               prettify_num_string( asks[i].quote );
               ss << ' ' << setw( spacing );
               prettify_num_string( asks[i].base );
               ss << ' ' << setw( spacing );
               prettify_num( ask_sum );
            }

            ss << '\n';
         }

         ss << endl
            << "Buy Total:  " << bid_sum << ' ' << orders.base << endl
            << "Sell Total: " << ask_sum << ' ' << orders.base << endl;

         return ss.str();
      };

      m["sign_message"] = [](variant result, const fc::variants&)
      {
         auto r = result.as<signed_message>( GRAPHENE_MAX_NESTED_OBJECTS );

         fc::stringstream encapsulated;
         encapsulated << ENC_HEADER;
         encapsulated << r.message << '\n';
         encapsulated << ENC_META;
         encapsulated << "account=" << r.meta.account << '\n';
         encapsulated << "memokey=" << std::string( r.meta.memo_key ) << '\n';
         encapsulated << "block=" << r.meta.block << '\n';
         encapsulated << "timestamp=" << r.meta.time << '\n';
         encapsulated << ENC_SIG;
         encapsulated << fc::to_hex( (const char*)r.signature->data(), r.signature->size() ) << '\n';
         encapsulated << ENC_FOOTER;

         return encapsulated.str();
      };

      return m;
   }

}}} // namespace graphene::wallet::detail<|MERGE_RESOLUTION|>--- conflicted
+++ resolved
@@ -100,10 +100,6 @@
       };
 
       m["list_account_balances"] = format_balances;
-<<<<<<< HEAD
-
-=======
->>>>>>> bc08c933
       m["get_order_book"] = [](variant result, const fc::variants&)
       {
          auto orders = result.as<order_book>( GRAPHENE_MAX_NESTED_OBJECTS );
